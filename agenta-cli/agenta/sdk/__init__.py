--- conflicted
+++ resolved
@@ -13,19 +13,16 @@
     FileInputURL,
     BinaryParam,
 )
-<<<<<<< HEAD
-from .tracing.decorators import span
-from .agenta_init import Config, init, llm_tracing
-from .tracing.callbacks import agenta_litellm_handler
-=======
+
 from .tracing.llm_tracing import Tracing
 from .decorators.tracing import instrument
+from .tracing.callbacks import AgentaLiteLLMHandler
 from .decorators.llm_entrypoint import entrypoint, app
 from .agenta_init import Config, AgentaSingleton, init
->>>>>>> 67948dbc
 from .utils.helper.openai_cost import calculate_token_usage
 
 
 config = PreInitObject("agenta.config", Config)
 DEFAULT_AGENTA_SINGLETON_INSTANCE = AgentaSingleton()
-tracing = DEFAULT_AGENTA_SINGLETON_INSTANCE.tracing  # type: ignore+tracing = DEFAULT_AGENTA_SINGLETON_INSTANCE.tracing  # type: ignore
+litellm_handler = AgentaLiteLLMHandler()