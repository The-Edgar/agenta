--- conflicted
+++ resolved
@@ -74,17 +74,10 @@
     # the @entrypoint decorator, which has certain limitations. By using @route(), we can create new
     # routes without altering the main workflow entrypoint. This helps in modularizing the services
     # and provides flexibility in how we expose different functionalities as APIs.
-<<<<<<< HEAD
     def __init__(self, path, config: BaseModel):
         self.config: BaseModel = config
         if path != "" and path[0] != "/":
             path = "/" + path
-=======
-    def __init__(self, path):
-        path = "/" + path.strip("/").strip()
-        path = "" if path == "/" else path
->>>>>>> 581a362c
-
         PathValidator(url=f"http://example.com{path}")
 
         self.route_path = path
@@ -128,18 +121,10 @@
 
     routes = list()
 
-<<<<<<< HEAD
     def __init__(self, func: Callable[..., Any], route_path="", config: BaseModel = None):
-        endpoint_name = "generate"
-        playground_path = "/playground"
-        run_path = "/run"
-=======
-    def __init__(self, func: Callable[..., Any], route_path=""):
         DEFAULT_PATH = "generate"
         PLAYGROUND_PATH = "/playground"
         RUN_PATH = "/run"
-
->>>>>>> 581a362c
         func_signature = inspect.signature(func)
         config_params = config.dict() if config else ag.config.all()
         ingestible_files = self.extract_ingestible_files(func_signature)
@@ -178,14 +163,9 @@
             entrypoint.routes.append(
                 {
                     "func": func.__name__,
-<<<<<<< HEAD
                     "endpoint": endpoint_name,
                     "params": {**config_params, **func_signature.parameters} if not config else func_signature.parameters,
                     "config": config,
-=======
-                    "endpoint": DEFAULT_PATH,
-                    "params": {**config_params, **func_signature.parameters},
->>>>>>> 581a362c
                 }
             )
 
@@ -233,12 +213,7 @@
             ingestible_files,
         )
         if route_path == "/":
-<<<<<<< HEAD
-
-            route_deployed = f"/{endpoint_name}_deployed"
-=======
             route_deployed = f"/{DEFAULT_PATH}_deployed"
->>>>>>> 581a362c
             app.post(route_deployed, response_model=BaseResponse)(wrapper_deployed)
 
         route_deployed = f"{RUN_PATH}{route_path}"
@@ -256,7 +231,6 @@
                 endpoint=route["endpoint"],
                 params=route["params"],
             )
-<<<<<<< HEAD
             if route["config"] is not None:
                 self.override_config_in_schema(
                     openapi_schema=openapi_schema,
@@ -264,9 +238,6 @@
                     endpoint=route["endpoint"],
                     config=route["config"],
                 )
-=======
-        ### ---------------------- #
->>>>>>> 581a362c
 
         if self.is_main_script(func) and route_path == "":
             self.handle_terminal_run(
@@ -586,7 +557,6 @@
         print("-> trace")
         print(json.dumps(result.trace, indent=2))
 
-<<<<<<< HEAD
         with open("trace.json", "w") as trace_file:
             json.dump(result.trace, trace_file, indent=4)
 
@@ -674,8 +644,6 @@
                     max_value = next(constraint.lt for constraint in param_val.metadata if isinstance(constraint, Lt))
                     schema_to_override[param_name]["maximum"] = max_value
 
-=======
->>>>>>> 581a362c
     def override_schema(
         self, openapi_schema: dict, func_name: str, endpoint: str, params: dict
     ):
