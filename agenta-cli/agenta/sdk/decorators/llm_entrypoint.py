"""The code for the Agenta SDK"""

import os
import sys
import time
import inspect
import argparse
import asyncio
import traceback
import functools
from pathlib import Path
from tempfile import NamedTemporaryFile
from typing import Any, Callable, Dict, Optional, Tuple, List

from fastapi.middleware.cors import CORSMiddleware
from fastapi import Body, FastAPI, UploadFile, HTTPException

import agenta
from agenta.sdk.context import save_context
from agenta.sdk.router import router as router
from agenta.sdk.tracing.logger import llm_logger as logging
from agenta.sdk.tracing.llm_tracing import Tracing
from agenta.sdk.decorators.base import BaseDecorator
from agenta.sdk.types import (
    Context,
    DictInput,
    FloatParam,
    InFile,
    IntParam,
    MultipleChoiceParam,
    GroupedMultipleChoiceParam,
    TextParam,
    MessagesInput,
    FileInputURL,
    FuncResponse,
    BinaryParam,
)

from pydantic import BaseModel, HttpUrl

app = FastAPI()

origins = [
    "*",
]

app.add_middleware(
    CORSMiddleware,
    allow_origins=origins,
    allow_credentials=True,
    allow_methods=["*"],
    allow_headers=["*"],
)

app.include_router(router, prefix="")


<<<<<<< HEAD
class PathValidator(BaseModel):
    url: HttpUrl


class route(BaseDecorator):
    def __init__(self, path):
        PathValidator(url=f"http://localhost:8000{path}")

        self.route_path = path

    def __call__(self, f):

        return entrypoint(f, route_path=self.route_path)
=======
from agenta.sdk.utils.debug import debug, DEBUG, SHIFT


logging.setLevel("DEBUG")
>>>>>>> 768a08c0


class entrypoint(BaseDecorator):
    """Decorator class to wrap a function for HTTP POST, terminal exposure and enable tracing.


    Example:
    ```python
        import agenta as ag

        @ag.entrypoint
        async def chain_of_prompts_llm(prompt: str):
            return ...
    ```
    """

    def __init__(self, func: Callable[..., Any], route_path="/"):
        endpoint_name = "generate"
        playground_path = "/playground"
        run_path = "/run"
        func_signature = inspect.signature(func)
        config_params = agenta.config.all()
        ingestible_files = self.extract_ingestible_files(func_signature)

        @debug()
        @functools.wraps(func)
        async def wrapper(*args, **kwargs) -> Any:
            func_params, api_config_params = self.split_kwargs(kwargs, config_params)
            self.ingest_files(func_params, ingestible_files)
            agenta.config.set(**api_config_params)

            # Set the configuration and environment of the LLM app parent span at run-time
            agenta.tracing.update_baggage(
                {"config": config_params, "environment": "playground"}
            )

            # Exceptions are all handled inside self.execute_function()
            entrypoint_result = await self.execute_function(
                func, *args, params=func_params, config_params=config_params
            )

            return entrypoint_result

        @debug()
        @functools.wraps(func)
        async def wrapper_deployed(*args, **kwargs) -> Any:
            func_params = {
                k: v for k, v in kwargs.items() if k not in ["config", "environment"]
            }

            if "environment" in kwargs and kwargs["environment"] is not None:
                agenta.config.pull(environment_name=kwargs["environment"])
            elif "config" in kwargs and kwargs["config"] is not None:
                agenta.config.pull(config_name=kwargs["config"])
            else:
                agenta.config.pull(config_name="default")

            # Set the configuration and environment of the LLM app parent span at run-time
            agenta.tracing.update_baggage(
                {"config": config_params, "environment": kwargs["environment"]}
            )

            entrypoint_result = await self.execute_function(
                func, *args, params=func_params, config_params=config_params
            )
<<<<<<< HEAD
            return entrypoint_result
=======

            return llm_result
>>>>>>> 768a08c0

        self.update_function_signature(
            wrapper, func_signature, config_params, ingestible_files
        )

        # TODO:
        # - The whole ag.Config is now required for individual stages.
        #   Once ag.Config goes from Singleton to Instance, and
        #   depending on how ag.Config is implemented,
        #   we need to filter the part of ag.Config that matters to each route.

        if route_path == "/":
            route = f"/{endpoint_name}"
            app.post(route, response_model=FuncResponse)(wrapper)

            self.override_schema(
                openapi_schema=app.openapi(),
                func_name=func.__name__,
                endpoint=route[1:].replace("/", "_"),
                params={**config_params, **func_signature.parameters},
            )

        route = f"{playground_path}{run_path}{route_path}"
        app.post(route, response_model=FuncResponse)(wrapper)

        self.override_schema(
            openapi_schema=app.openapi(),
            func_name=func.__name__,
            endpoint=route[1:].replace("/", "_"),
            params={**config_params, **func_signature.parameters},
        )

        self.update_deployed_function_signature(
            wrapper_deployed,
            func_signature,
            ingestible_files,
        )

        if route_path == "/":
            route_deployed = f"/{endpoint_name}_deployed"
            app.post(route_deployed, response_model=FuncResponse)(wrapper_deployed)

        route_deployed = f"{run_path}{route_path}"
        app.post(route_deployed, response_model=FuncResponse)(wrapper_deployed)

        if self.is_main_script(func):
            self.handle_terminal_run(
                func,
                func_signature.parameters,  # type: ignore
                config_params,
                ingestible_files,
            )

    def extract_ingestible_files(
        self,
        func_signature: inspect.Signature,
    ) -> Dict[str, inspect.Parameter]:
        """Extract parameters annotated as InFile from function signature."""

        return {
            name: param
            for name, param in func_signature.parameters.items()
            if param.annotation is InFile
        }

    def split_kwargs(
        self, kwargs: Dict[str, Any], config_params: Dict[str, Any]
    ) -> Tuple[Dict[str, Any], Dict[str, Any]]:
        """Split keyword arguments into function parameters and API configuration parameters."""

        func_params = {k: v for k, v in kwargs.items() if k not in config_params}
        api_config_params = {k: v for k, v in kwargs.items() if k in config_params}
        return func_params, api_config_params

    def ingest_file(self, upfile: UploadFile):
        temp_file = NamedTemporaryFile(delete=False)
        temp_file.write(upfile.file.read())
        temp_file.close()
        return InFile(file_name=upfile.filename, file_path=temp_file.name)

    def ingest_files(
        self,
        func_params: Dict[str, Any],
        ingestible_files: Dict[str, inspect.Parameter],
    ) -> None:
        """Ingest files specified in function parameters."""

        for name in ingestible_files:
            if name in func_params and func_params[name] is not None:
                func_params[name] = self.ingest_file(func_params[name])

    async def execute_function(self, func: Callable[..., Any], *args, **func_params):
        """Execute the function and handle any exceptions."""

        try:
            """Note: The following block is for backward compatibility.
            It allows functions to work seamlessly whether they are synchronous or asynchronous.
            For synchronous functions, it calls them directly, while for asynchronous functions,
            it awaits their execution.
            """
            is_coroutine_function = inspect.iscoroutinefunction(func)

            start_time = time.perf_counter()

            if is_coroutine_function:
                result = await func(*args, **func_params["params"])
            else:
                result = func(*args, **func_params["params"])
            end_time = time.perf_counter()

            latency = round(end_time - start_time, 4)

            if isinstance(result, Context):
                save_context(result)

            message = ""
            cost = None
            usage = None

            if isinstance(result, Dict):
                message = result["message"]
                cost = result["cost"]
                usage = result["usage"]

            if isinstance(result, str):
                message = result

            if isinstance(result, int) or isinstance(result, float):
                message = str(result)

            if result is None:
                message = (
                    "Function executed successfully, but did return None. \n Are you sure you did not forget to return a value?",
                )

            return FuncResponse(
                message=message, usage=usage, cost=cost, latency=latency
            )
        except Exception as e:
            self.handle_exception(e)
        return FuncResponse(message="Unexpected error occurred when calling the @entrypoint decorated function", latency=0)  # type: ignore

    def handle_exception(self, e: Exception):
        """Handle exceptions."""

        status_code: int = e.status_code if hasattr(e, "status_code") else 500
        traceback_str = traceback.format_exception(e, value=e, tb=e.__traceback__)  # type: ignore
        raise HTTPException(
            status_code=status_code,
            detail={"error": str(e), "traceback": "".join(traceback_str)},
        )

    def update_wrapper_signature(
        self, wrapper: Callable[..., Any], updated_params: List
    ):
        """
        Updates the signature of a wrapper function with a new list of parameters.

        Args:
            wrapper (callable): A callable object, such as a function or a method, that requires a signature update.
            updated_params (List[inspect.Parameter]): A list of `inspect.Parameter` objects representing the updated parameters
                for the wrapper function.
        """

        wrapper_signature = inspect.signature(wrapper)
        wrapper_signature = wrapper_signature.replace(parameters=updated_params)
        wrapper.__signature__ = wrapper_signature  # type: ignore

    def update_function_signature(
        self,
        wrapper: Callable[..., Any],
        func_signature: inspect.Signature,
        config_params: Dict[str, Any],
        ingestible_files: Dict[str, inspect.Parameter],
    ) -> None:
        """Update the function signature to include new parameters."""

        updated_params: List[inspect.Parameter] = []
        self.add_config_params_to_parser(updated_params, config_params)
        self.add_func_params_to_parser(updated_params, func_signature, ingestible_files)
        self.update_wrapper_signature(wrapper, updated_params)

    def update_deployed_function_signature(
        self,
        wrapper: Callable[..., Any],
        func_signature: inspect.Signature,
        ingestible_files: Dict[str, inspect.Parameter],
    ) -> None:
        """Update the function signature to include new parameters."""

        updated_params: List[inspect.Parameter] = []
        self.add_func_params_to_parser(updated_params, func_signature, ingestible_files)
        for param in [
            "config",
            "environment",
        ]:  # we add the config and environment parameters
            updated_params.append(
                inspect.Parameter(
                    param,
                    inspect.Parameter.KEYWORD_ONLY,
                    default=Body(None),
                    annotation=str,
                )
            )
        self.update_wrapper_signature(wrapper, updated_params)

    def add_config_params_to_parser(
        self, updated_params: list, config_params: Dict[str, Any]
    ) -> None:
        """Add configuration parameters to function signature."""
        for name, param in config_params.items():
            assert (
                len(param.__class__.__bases__) == 1
            ), f"Inherited standard type of {param.__class__} needs to be one."
            updated_params.append(
                inspect.Parameter(
                    name,
                    inspect.Parameter.KEYWORD_ONLY,
                    default=Body(param),
                    annotation=param.__class__.__bases__[
                        0
                    ],  # determines and get the base (parent/inheritance) type of the sdk-type at run-time. \
                    # E.g __class__ is ag.MessagesInput() and accessing it parent type will return (<class 'list'>,), \
                    # thus, why we are accessing the first item.
                )
            )

    def add_func_params_to_parser(
        self,
        updated_params: list,
        func_signature: inspect.Signature,
        ingestible_files: Dict[str, inspect.Parameter],
    ) -> None:
        """Add function parameters to function signature."""
        for name, param in func_signature.parameters.items():
            if name in ingestible_files:
                updated_params.append(
                    inspect.Parameter(name, param.kind, annotation=UploadFile)
                )
            else:
                assert (
                    len(param.default.__class__.__bases__) == 1
                ), f"Inherited standard type of {param.default.__class__} needs to be one."
                updated_params.append(
                    inspect.Parameter(
                        name,
                        inspect.Parameter.KEYWORD_ONLY,
                        default=Body(..., embed=True),
                        annotation=param.default.__class__.__bases__[
                            0
                        ],  # determines and get the base (parent/inheritance) type of the sdk-type at run-time. \
                        # E.g __class__ is ag.MessagesInput() and accessing it parent type will return (<class 'list'>,), \
                        # thus, why we are accessing the first item.
                    )
                )

    def is_main_script(self, func: Callable) -> bool:
        """
        Check if the script containing the function is the main script being run.

        Args:
            func (Callable): The function object to check.

        Returns:
            bool: True if the script containing the function is the main script, False otherwise.

        Example:
            if is_main_script(my_function):
                print("This is the main script.")
        """
        return func.__module__ == "__main__"

    def handle_terminal_run(
        self,
        func: Callable,
        func_params: Dict[str, inspect.Parameter],
        config_params: Dict[str, Any],
        ingestible_files: Dict,
    ):
        """
        Parses command line arguments and sets configuration when script is run from the terminal.

        Args:
            func_params (dict): A dictionary containing the function parameters and their annotations.
            config_params (dict): A dictionary containing the configuration parameters.
            ingestible_files (dict): A dictionary containing the files that should be ingested.
        """

        # For required parameters, we add them as arguments
        parser = argparse.ArgumentParser()
        for name, param in func_params.items():
            if name in ingestible_files:
                parser.add_argument(name, type=str)
            else:
                parser.add_argument(name, type=param.annotation)

        for name, param in config_params.items():
            if type(param) is MultipleChoiceParam:
                parser.add_argument(
                    f"--{name}",
                    type=str,
                    default=param.default,
                    choices=param.choices,  # type: ignore
                )
            else:
                parser.add_argument(
                    f"--{name}",
                    type=type(param),
                    default=param,
                )

        args = parser.parse_args()

        # split the arg list into the arg in the app_param and
        # the args from the sig.parameter
        args_config_params = {k: v for k, v in vars(args).items() if k in config_params}
        args_func_params = {
            k: v for k, v in vars(args).items() if k not in config_params
        }
        for name in ingestible_files:
            args_func_params[name] = InFile(
                file_name=Path(args_func_params[name]).stem,
                file_path=args_func_params[name],
            )

        agenta.config.set(**args_config_params)

        # Set the configuration and environment of the LLM app parent span at run-time
        agenta.tracing.update_baggage(
            {"config": agenta.config.all(), "environment": "bash"}
        )

        loop = asyncio.get_event_loop()
        result = loop.run_until_complete(
            self.execute_function(
                func,
                **{"params": args_func_params, "config_params": args_config_params},
            )
        )
        print(
            f"\n========== Result ==========\n\nMessage: {result.message}\nCost: {result.cost}\nToken Usage: {result.usage}"
        )

    def override_schema(
        self, openapi_schema: dict, func_name: str, endpoint: str, params: dict
    ):
        """
        Overrides the default openai schema generated by fastapi with additional information about:
        - The choices available for each MultipleChoiceParam instance
        - The min and max values for each FloatParam instance
        - The min and max values for each IntParam instance
        - The default value for DictInput instance
        - The default value for MessagesParam instance
        - The default value for FileInputURL instance
        - The default value for BinaryParam instance
        - ... [PLEASE ADD AT EACH CHANGE]

        Args:
            openapi_schema (dict): The openapi schema generated by fastapi
            func_name (str): The name of the function to override
            endpoint (str): The name of the endpoint to override
            params (dict(param_name, param_val)): The dictionary of the parameters for the function
        """

        def find_in_schema(
            schema_type_properties: dict, schema: dict, param_name: str, xparam: str
        ):
            """Finds a parameter in the schema based on its name and x-parameter value"""
            for _, value in schema.items():
                value_title_lower = str(value.get("title")).lower()
                value_title = (
                    "_".join(value_title_lower.split())
                    if len(value_title_lower.split()) >= 2
                    else value_title_lower
                )

                if (
                    isinstance(value, dict)
                    and schema_type_properties.get("x-parameter") == xparam
                    and value_title == param_name
                ):
                    # this will update the default type schema with the properties gotten
                    # from the schema type (param_val) __schema_properties__ classmethod
                    for type_key, type_value in schema_type_properties.items():
                        # BEFORE:
                        # value = {'temperature': {'title': 'Temperature'}}
                        value[type_key] = type_value
                        # AFTER:
                        # value = {'temperature': { "type": "number", "title": "Temperature", "x-parameter": "float" }}
                    return value

        schema_to_override = openapi_schema["components"]["schemas"][
            f"Body_{func_name}_{endpoint}_post"
        ]["properties"]
        for param_name, param_val in params.items():
            if isinstance(param_val, GroupedMultipleChoiceParam):
                subschema = find_in_schema(
                    param_val.__schema_type_properties__(),
                    schema_to_override,
                    param_name,
                    "grouped_choice",
                )
                assert (
                    subschema
                ), f"GroupedMultipleChoiceParam '{param_name}' is in the parameters but could not be found in the openapi.json"
                subschema["choices"] = param_val.choices  # type: ignore
                subschema["default"] = param_val.default  # type: ignore

            if isinstance(param_val, MultipleChoiceParam):
                subschema = find_in_schema(
                    param_val.__schema_type_properties__(),
                    schema_to_override,
                    param_name,
                    "choice",
                )
                default = str(param_val)
                param_choices = param_val.choices  # type: ignore
                choices = (
                    [default] + param_choices
                    if param_val not in param_choices
                    else param_choices
                )
                subschema["enum"] = choices
                subschema["default"] = (
                    default if default in param_choices else choices[0]
                )

            if isinstance(param_val, FloatParam):
                subschema = find_in_schema(
                    param_val.__schema_type_properties__(),
                    schema_to_override,
                    param_name,
                    "float",
                )
                subschema["minimum"] = param_val.minval  # type: ignore
                subschema["maximum"] = param_val.maxval  # type: ignore
                subschema["default"] = param_val

            if isinstance(param_val, IntParam):
                subschema = find_in_schema(
                    param_val.__schema_type_properties__(),
                    schema_to_override,
                    param_name,
                    "int",
                )
                subschema["minimum"] = param_val.minval  # type: ignore
                subschema["maximum"] = param_val.maxval  # type: ignore
                subschema["default"] = param_val

            if (
                isinstance(param_val, inspect.Parameter)
                and param_val.annotation is DictInput
            ):
                subschema = find_in_schema(
                    param_val.annotation.__schema_type_properties__(),
                    schema_to_override,
                    param_name,
                    "dict",
                )
                subschema["default"] = param_val.default["default_keys"]

            if isinstance(param_val, TextParam):
                subschema = find_in_schema(
                    param_val.__schema_type_properties__(),
                    schema_to_override,
                    param_name,
                    "text",
                )
                subschema["default"] = param_val

            if (
                isinstance(param_val, inspect.Parameter)
                and param_val.annotation is MessagesInput
            ):
                subschema = find_in_schema(
                    param_val.annotation.__schema_type_properties__(),
                    schema_to_override,
                    param_name,
                    "messages",
                )
                subschema["default"] = param_val.default

            if (
                isinstance(param_val, inspect.Parameter)
                and param_val.annotation is FileInputURL
            ):
                subschema = find_in_schema(
                    param_val.annotation.__schema_type_properties__(),
                    schema_to_override,
                    param_name,
                    "file_url",
                )
                subschema["default"] = "https://example.com"

            if isinstance(param_val, BinaryParam):
                subschema = find_in_schema(
                    param_val.__schema_type_properties__(),
                    schema_to_override,
                    param_name,
                    "bool",
                )
                subschema["default"] = param_val.default  # type: ignore<|MERGE_RESOLUTION|>--- conflicted
+++ resolved
@@ -54,8 +54,12 @@
 
 app.include_router(router, prefix="")
 
-
-<<<<<<< HEAD
+from agenta.sdk.utils.debug import debug, DEBUG, SHIFT
+
+
+logging.setLevel("DEBUG")
+
+
 class PathValidator(BaseModel):
     url: HttpUrl
 
@@ -69,12 +73,6 @@
     def __call__(self, f):
 
         return entrypoint(f, route_path=self.route_path)
-=======
-from agenta.sdk.utils.debug import debug, DEBUG, SHIFT
-
-
-logging.setLevel("DEBUG")
->>>>>>> 768a08c0
 
 
 class entrypoint(BaseDecorator):
@@ -140,12 +138,8 @@
             entrypoint_result = await self.execute_function(
                 func, *args, params=func_params, config_params=config_params
             )
-<<<<<<< HEAD
+
             return entrypoint_result
-=======
-
-            return llm_result
->>>>>>> 768a08c0
 
         self.update_function_signature(
             wrapper, func_signature, config_params, ingestible_files
