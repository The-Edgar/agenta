from typing import Type, Any, Callable, Dict, Optional, Tuple, List
from inspect import signature, iscoroutinefunction, Signature, Parameter, _empty
from functools import wraps
from traceback import format_exception
from asyncio import sleep

from tempfile import NamedTemporaryFile
from annotated_types import Ge, Le, Gt, Lt
from pydantic import BaseModel, HttpUrl, ValidationError

from fastapi import Body, FastAPI, UploadFile, HTTPException, Request

from agenta.sdk.middleware.auth import AuthMiddleware
from agenta.sdk.middleware.otel import OTelMiddleware
from agenta.sdk.middleware.config import ConfigMiddleware
from agenta.sdk.middleware.vault import VaultMiddleware
from agenta.sdk.middleware.cors import CORSMiddleware

from agenta.sdk.context.routing import (
    routing_context_manager,
    RoutingContext,
)
from agenta.sdk.context.tracing import (
    tracing_context_manager,
    tracing_context,
    TracingContext,
)
from agenta.sdk.router import router
from agenta.sdk.utils.exceptions import suppress, display_exception
from agenta.sdk.utils.logging import log
from agenta.sdk.types import (
    DictInput,
    FloatParam,
    IntParam,
    MultipleChoiceParam,
    MultipleChoice,
    GroupedMultipleChoiceParam,
    TextParam,
    MessagesInput,
    FileInputURL,
    BaseResponse,
    BinaryParam,
)

import agenta as ag


app = FastAPI()
log.setLevel("DEBUG")


app.include_router(router, prefix="")


class PathValidator(BaseModel):
    url: HttpUrl


class route:  # pylint: disable=invalid-name
    # This decorator is used to expose specific stages of a workflow (embedding, retrieval, summarization, etc.)
    # as independent endpoints. It is designed for backward compatibility with existing code that uses
    # the @entrypoint decorator, which has certain limitations. By using @route(), we can create new
    # routes without altering the main workflow entrypoint. This helps in modularizing the services
    # and provides flexibility in how we expose different functionalities as APIs.
    def __init__(
        self,
        path: Optional[str] = "/",
        config_schema: Optional[BaseModel] = None,
    ):
        self.config_schema: BaseModel = config_schema
        path = "/" + path.strip("/").strip()
        path = "" if path == "/" else path
        PathValidator(url=f"http://example.com{path}")

        self.route_path = path

        self.e = None

    def __call__(self, f):
        self.e = entrypoint(
            f,
            route_path=self.route_path,
            config_schema=self.config_schema,
        )

        return f


class entrypoint:
    """
    Decorator class to wrap a function for HTTP POST, terminal exposure and enable tracing.

    This decorator generates the following endpoints:

    Playground Endpoints
    - /generate                 with @entrypoint, @route("/"), @route(path="") # LEGACY
    - /playground/run           with @entrypoint, @route("/"), @route(path="")
    - /playground/run/{route}   with @route({route}), @route(path={route})

    Deployed Endpoints:
    - /generate_deployed        with @entrypoint, @route("/"), @route(path="") # LEGACY
    - /run                      with @entrypoint, @route("/"), @route(path="")
    - /run/{route}              with @route({route}), @route(path={route})

    The rationale is:
    - There may be multiple endpoints, based on the different routes.
    - It's better to make it explicit that an endpoint is for the playground.
    - Prefixing the routes with /run is more futureproof in case we add more endpoints.

    Example:
    ```python
        import agenta as ag

        @ag.entrypoint
        async def chain_of_prompts_llm(prompt: str):
            return ...
    ```
    """

    routes = list()

    _middleware = False
    _run_path = "/run"
    _test_path = "/test"
    # LEGACY
    _legacy_playground_run_path = "/playground/run"
    _legacy_generate_path = "/generate"
    _legacy_generate_deployed_path = "/generate_deployed"

    def __init__(
        self,
        func: Callable[..., Any],
        route_path: str = "",
        config_schema: Optional[BaseModel] = None,
    ):
        self.func = func
        self.route_path = route_path
        self.config_schema = config_schema

        signature_parameters = signature(func).parameters
        config, default_parameters = self.parse_config()

        ### --- Middleware --- #
        if not entrypoint._middleware:
            entrypoint._middleware = True

            app.add_middleware(VaultMiddleware)
            app.add_middleware(ConfigMiddleware)
            app.add_middleware(AuthMiddleware)
            app.add_middleware(OTelMiddleware)
            app.add_middleware(CORSMiddleware)
        ### ------------------ #

        ### --- Run --- #
        @wraps(func)
        async def run_wrapper(request: Request, *args, **kwargs) -> Any:
            # LEGACY
            # TODO: Removing this implies breaking changes in :
            # - calls to /generate_deployed
            kwargs = {
                k: v
                for k, v in kwargs.items()
                if k not in ["config", "environment", "app"]
            }
            # LEGACY

<<<<<<< HEAD
            kwargs, config = self.process_kwargs(kwargs, default_parameters)
=======
            if request.state.config["parameters"] is None:
                raise HTTPException(
                    status_code=400,
                    detail="Config not found based on provided references.",
                )

            kwargs, _ = self.split_kwargs(kwargs, default_parameters)
>>>>>>> 182eaa08

            return await self.execute_wrapper(request, False, *args, **kwargs)

        self.update_run_wrapper_signature(wrapper=run_wrapper)

        run_route = f"{entrypoint._run_path}{route_path}"
        app.post(run_route, response_model=BaseResponse)(run_wrapper)

        # LEGACY
        # TODO: Removing this implies breaking changes in :
        # - calls to /generate_deployed must be replaced with calls to /run
        if route_path == "":
            run_route = entrypoint._legacy_generate_deployed_path
            app.post(run_route, response_model=BaseResponse)(run_wrapper)
        # LEGACY
        ### ----------- #

        ### --- Test --- #
        @wraps(func)
        async def test_wrapper(request: Request, *args, **kwargs) -> Any:
            kwargs, config = self.process_kwargs(kwargs, default_parameters)

            request.state.config["parameters"] = config
            return await self.execute_wrapper(request, True, *args, **kwargs)

        self.update_test_wrapper_signature(
            wrapper=test_wrapper,
            config_instance=config
        )

        test_route = f"{entrypoint._test_path}{route_path}"
        app.post(test_route, response_model=BaseResponse)(test_wrapper)

        # LEGACY
        # TODO: Removing this implies breaking changes in :
        # - calls to /generate must be replaced with calls to /test
        if route_path == "":
            test_route = entrypoint._legacy_generate_path
            app.post(test_route, response_model=BaseResponse)(test_wrapper)
        # LEGACY

        # LEGACY
        # TODO: Removing this implies no breaking changes
        if route_path == "":
            test_route = entrypoint._legacy_playground_run_path
            app.post(test_route, response_model=BaseResponse)(test_wrapper)
        # LEGACY
        ### ------------ #

        ### --- OpenAPI --- #
        test_route = f"{entrypoint._test_path}{route_path}"
        entrypoint.routes.append(
            {
                "func": func.__name__,
                "endpoint": test_route,
                "params": signature_parameters,
                "config": config,
            }
        )

        # LEGACY
        if route_path == "":
            test_route = entrypoint._legacy_generate_path
            entrypoint.routes.append(
                {
                    "func": func.__name__,
                    "endpoint": test_route,
                    "params": (
                        {**default_parameters, **signature_parameters}
                        if not config
                        else signature_parameters
                    ),
                    "config": config,
                }
            )
        # LEGACY

        app.openapi_schema = None  # Forces FastAPI to re-generate the schema
        openapi_schema = app.openapi()

        for _route in entrypoint.routes:
            if _route["config"] is not None:
                self.override_config_in_schema(
                    openapi_schema=openapi_schema,
                    func_name=_route["func"],
                    endpoint=_route["endpoint"],
                    config=_route["config"],
                )
        ### --------------- #

    def parse_config(self) -> Tuple[Optional[Type[BaseModel]], Dict[str, Any]]:
        """Parse the config schema and return the config class and default parameters."""
        config = None
        default_parameters = {}

        if self.config_schema:
            try:
                config = self.config_schema() if self.config_schema else None
                default_parameters = config.dict() if config else {}
            except ValidationError as e:
                raise ValueError(
                    f"Error initializing config_schema. Please ensure all required fields have default values: {str(e)}"
                ) from e
            except Exception as e:
                raise ValueError(
                    f"Unexpected error initializing config_schema: {str(e)}"
                ) from e

        return config, default_parameters

    def process_kwargs(
        self, kwargs: Dict[str, Any], default_parameters: Dict[str, Any]
    ) -> Tuple[Dict[str, Any], Dict[str, Any]]:
        """Remove the config parameters from the kwargs."""
        # Extract agenta_config if present
        config_params = kwargs.pop("agenta_config", {})
        if isinstance(config_params, BaseModel):
            config_params = config_params.dict()
        # Merge with default parameters
        config = {**default_parameters, **config_params}
        return kwargs, config

    async def execute_wrapper(
        self,
        request: Request,
        inline: bool,
        *args,
        **kwargs,
    ):
        if not request:
            raise HTTPException(status_code=500, detail="Missing 'request'.")

        state = request.state
        credentials = state.auth.get("credentials")
        parameters = state.config.get("parameters")
        references = state.config.get("references")
        secrets = state.vault.get("secrets")

        with routing_context_manager(
            context=RoutingContext(
                parameters=parameters,
                secrets=secrets,
            )
        ):
            with tracing_context_manager(
                context=TracingContext(
                    credentials=credentials,
                    parameters=parameters,
                    references=references,
                )
            ):
                result = await self.execute_function(inline, *args, **kwargs)

        return result

    async def execute_function(
        self,
        inline: bool,
        *args,
        **kwargs,
    ):
        try:
            result = (
                await self.func(*args, **kwargs)
                if iscoroutinefunction(self.func)
                else self.func(*args, **kwargs)
            )

            return await self.handle_success(result, inline)

        except Exception as error:  # pylint: disable=broad-except
            self.handle_failure(error)

    async def handle_success(
        self,
        result: Any,
        inline: bool,
    ):
        data = None
        tree = None

        with suppress():
            data = self.patch_result(result)

            if inline:
                tree = await self.fetch_inline_trace(inline)

        try:
            return BaseResponse(data=data, tree=tree)
        except:
            return BaseResponse(data=data)

    def handle_failure(
        self,
        error: Exception,
    ):
        display_exception("Application Exception")

        status_code = 500
        message = str(error)
        stacktrace = format_exception(error, value=error, tb=error.__traceback__)  # type: ignore
        detail = {"message": message, "stacktrace": stacktrace}

        raise HTTPException(status_code=status_code, detail=detail)

    def patch_result(
        self,
        result: Any,
    ):
        """
        Patch the result to only include the message if the result is a FuncResponse-style dictionary with message, cost, and usage keys.

        Example:
        ```python
        result = {
            "message": "Hello, world!",
            "cost": 0.5,
            "usage": {
                "prompt_tokens": 10,
                "completion_tokens": 20,
                "total_tokens": 30
            }
        }
        result = patch_result(result)
        print(result)
        # Output: "Hello, world!"
        ```
        """
        data = (
            result["message"]
            if isinstance(result, dict)
            and all(key in result for key in ["message", "cost", "usage"])
            else result
        )

        if data is None:
            data = (
                "Function executed successfully, but did return None. \n Are you sure you did not forget to return a value?",
            )

        if not isinstance(result, dict):
            data = str(data)

        return data

    async def fetch_inline_trace(
        self,
        inline,
    ):
        WAIT_FOR_SPANS = True
        TIMEOUT = 1
        TIMESTEP = 0.1
        FINALSTEP = 0.001
        NOFSTEPS = TIMEOUT / TIMESTEP

        trace = None

        context = tracing_context.get()

        link = context.link

        trace_id = link.get("tree_id") if link else None

        if trace_id is not None:
            if inline:
                if WAIT_FOR_SPANS:
                    remaining_steps = NOFSTEPS

                    while (
                        not ag.tracing.is_inline_trace_ready(trace_id)
                        and remaining_steps > 0
                    ):
                        await sleep(TIMESTEP)

                        remaining_steps -= 1

                    await sleep(FINALSTEP)

                trace = ag.tracing.get_inline_trace(trace_id)
            else:
                trace = {"trace_id": trace_id}

        return trace

    # --- OpenAPI --- #

    def add_request_to_signature(
        self,
        wrapper: Callable[..., Any],
    ):
        original_sig = signature(wrapper)
        parameters = [
            Parameter(
                "request",
                kind=Parameter.POSITIONAL_OR_KEYWORD,
                annotation=Request,
            ),
            *original_sig.parameters.values(),
        ]
        new_sig = Signature(
            parameters,
            return_annotation=original_sig.return_annotation,
        )
        wrapper.__signature__ = new_sig

    def update_wrapper_signature(
        self, wrapper: Callable[..., Any], updated_params: List
    ):
        """
        Updates the signature of a wrapper function with a new list of parameters.

        Args:
            wrapper (callable): A callable object, such as a function or a method, that requires a signature update.
            updated_params (List[Parameter]): A list of `Parameter` objects representing the updated parameters
                for the wrapper function.
        """

        wrapper_signature = signature(wrapper)
        wrapper_signature = wrapper_signature.replace(parameters=updated_params)
        wrapper.__signature__ = wrapper_signature  # type: ignore

    def update_test_wrapper_signature(
        self,
        wrapper: Callable[..., Any],
        config_instance: Type[BaseModel],  # TODO: change to our type
    ) -> None:
        """Update the function signature to include new parameters."""

        updated_params: List[Parameter] = []
        self.add_config_params_to_parser(updated_params, config_instance)
        self.add_func_params_to_parser(updated_params)
        self.update_wrapper_signature(wrapper, updated_params)
        self.add_request_to_signature(wrapper)

    def update_run_wrapper_signature(
        self,
        wrapper: Callable[..., Any],
    ) -> None:
        """Update the function signature to include new parameters."""

        updated_params: List[Parameter] = []
        self.add_func_params_to_parser(updated_params)
        self.update_wrapper_signature(wrapper, updated_params)
        self.add_request_to_signature(wrapper)

    def add_config_params_to_parser(
        self, updated_params: list, config_instance: Type[BaseModel]
    ) -> None:
        """Add configuration parameters to function signature."""
        for name, field in config_instance.__fields__.items():
            assert field.default is not None, f"Field {name} has no default value"
        updated_params.append(
            Parameter(
                name="agenta_config",
                kind=Parameter.KEYWORD_ONLY,
                annotation=type(config_instance),  # Get the actual class type
                default=Body(config_instance),  # Use the instance directly
            )
        )

    def add_func_params_to_parser(self, updated_params: list) -> None:
        """Add function parameters to function signature."""
        for name, param in signature(self.func).parameters.items():
            assert (
                len(param.default.__class__.__bases__) == 1
            ), f"Inherited standard type of {param.default.__class__} needs to be one."
            updated_params.append(
                Parameter(
                    name,
                    Parameter.KEYWORD_ONLY,
                    default=Body(..., embed=True),
                    annotation=param.default.__class__.__bases__[
                        0
                    ],  # determines and get the base (parent/inheritance) type of the sdk-type at run-time. \
                    # E.g __class__ is ag.MessagesInput() and accessing it parent type will return (<class 'list'>,), \
                    # thus, why we are accessing the first item.
                )
            )

    def override_config_in_schema(
        self,
        openapi_schema: dict,
        func_name: str,
        endpoint: str,
        config: Type[BaseModel],
    ):
        """Override config in OpenAPI schema to add agenta-specific metadata."""
        endpoint = endpoint[1:].replace("/", "_")
        schema_key = f"Body_{func_name}_{endpoint}_post"
        schema_to_override = openapi_schema["components"]["schemas"][schema_key]
        
        # Get the config class name to find its schema
        config_class_name = type(config).__name__
        config_schema = openapi_schema["components"]["schemas"][config_class_name]
        
        # Process each field in the config class
        for field_name, field in config.__class__.__fields__.items():
            # Check if field has Annotated metadata for MultipleChoice
            if hasattr(field, "metadata") and field.metadata:
                for meta in field.metadata:
                    if isinstance(meta, MultipleChoice):
                        choices = meta.choices
                        if isinstance(choices, dict):
                            config_schema["properties"][field_name].update({
                                "x-parameter": "grouped_choice",
                                "choices": choices
                            })
                        elif isinstance(choices, list):
                            config_schema["properties"][field_name].update({
                                "x-parameter": "choice",
                                "enum": choices
                            })<|MERGE_RESOLUTION|>--- conflicted
+++ resolved
@@ -164,17 +164,13 @@
             }
             # LEGACY
 
-<<<<<<< HEAD
-            kwargs, config = self.process_kwargs(kwargs, default_parameters)
-=======
+            kwargs, _ = self.process_kwargs(kwargs, default_parameters)
             if request.state.config["parameters"] is None:
                 raise HTTPException(
                     status_code=400,
                     detail="Config not found based on provided references.",
                 )
 
-            kwargs, _ = self.split_kwargs(kwargs, default_parameters)
->>>>>>> 182eaa08
 
             return await self.execute_wrapper(request, False, *args, **kwargs)
 
