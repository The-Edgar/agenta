from typing import Type, Any, Callable, Dict, Optional, Tuple, List
from annotated_types import Ge, Le, Gt, Lt
from pydantic import BaseModel, HttpUrl, ValidationError
from json import dumps
from inspect import signature, iscoroutinefunction, Signature, Parameter, _empty
from argparse import ArgumentParser
from functools import wraps
from asyncio import sleep, get_event_loop
from traceback import format_exc, format_exception
from pathlib import Path
from tempfile import NamedTemporaryFile
from os import environ

from fastapi.middleware.cors import CORSMiddleware
from fastapi import Body, FastAPI, UploadFile, HTTPException

from agenta.sdk.middleware.auth import AuthorizationMiddleware
from agenta.sdk.context.routing import routing_context_manager, routing_context
from agenta.sdk.context.tracing import tracing_context
from agenta.sdk.router import router
from agenta.sdk.utils.exceptions import suppress
from agenta.sdk.utils.logging import log
from agenta.sdk.types import (
    DictInput,
    FloatParam,
    InFile,
    IntParam,
    MultipleChoiceParam,
    MultipleChoice,
    GroupedMultipleChoiceParam,
    TextParam,
    MessagesInput,
    FileInputURL,
    BaseResponse,
    BinaryParam,
)

import agenta as ag


AGENTA_USE_CORS = str(environ.get("AGENTA_USE_CORS", "true")).lower() in (
    "true",
    "1",
    "t",
)

app = FastAPI()
log.setLevel("DEBUG")


_MIDDLEWARES = True


<<<<<<< HEAD
app.include_router(router, prefix="")


=======
>>>>>>> 8b887e84
class PathValidator(BaseModel):
    url: HttpUrl


class route:
    # This decorator is used to expose specific stages of a workflow (embedding, retrieval, summarization, etc.)
    # as independent endpoints. It is designed for backward compatibility with existing code that uses
    # the @entrypoint decorator, which has certain limitations. By using @route(), we can create new
    # routes without altering the main workflow entrypoint. This helps in modularizing the services
    # and provides flexibility in how we expose different functionalities as APIs.
    def __init__(self, path, config_schema: BaseModel):
        self.config_schema: BaseModel = config_schema
        path = "/" + path.strip("/").strip()
        path = "" if path == "/" else path
        PathValidator(url=f"http://example.com{path}")

        self.route_path = path

    def __call__(self, f):
        self.e = entrypoint(
            f, route_path=self.route_path, config_schema=self.config_schema
        )

        return f


class entrypoint:
    """
    Decorator class to wrap a function for HTTP POST, terminal exposure and enable tracing.

    This decorator generates the following endpoints:

    Playground Endpoints
    - /generate                 with @entrypoint, @route("/"), @route(path="") # LEGACY
    - /playground/run           with @entrypoint, @route("/"), @route(path="")
    - /playground/run/{route}   with @route({route}), @route(path={route})

    Deployed Endpoints:
    - /generate_deployed        with @entrypoint, @route("/"), @route(path="") # LEGACY
    - /run                      with @entrypoint, @route("/"), @route(path="")
    - /run/{route}              with @route({route}), @route(path={route})

    The rationale is:
    - There may be multiple endpoints, based on the different routes.
    - It's better to make it explicit that an endpoint is for the playground.
    - Prefixing the routes with /run is more futureproof in case we add more endpoints.

    Example:
    ```python
        import agenta as ag

        @ag.entrypoint
        async def chain_of_prompts_llm(prompt: str):
            return ...
    ```
    """

    routes = list()

    def __init__(
        self,
        func: Callable[..., Any],
        route_path="",
        config_schema: Optional[BaseModel] = None,
    ):
        ### --- Update Middleware --- #
        try:
            global _MIDDLEWARES  # pylint: disable=global-statement

            if _MIDDLEWARES:
                app.add_middleware(
                    AuthorizationMiddleware,
                    host=ag.DEFAULT_AGENTA_SINGLETON_INSTANCE.host,
                    resource_id=ag.DEFAULT_AGENTA_SINGLETON_INSTANCE.app_id,
                    resource_type="application",
                )

                if AGENTA_USE_CORS:
                    app.add_middleware(
                        CORSMiddleware,
                        allow_origins=["*"],
                        allow_methods=["*"],
                        allow_headers=["*"],
                        allow_credentials=True,
                    )

                _MIDDLEWARES = False

        except:  # pylint: disable=bare-except
            log.warning("Agenta SDK - failed to secure route: %s", route_path)
        ### --- Update Middleware --- #

        DEFAULT_PATH = "generate"
        PLAYGROUND_PATH = "/playground"
        RUN_PATH = "/run"
        func_signature = signature(func)
        try:
            config = (
                config_schema() if config_schema else None
            )  # we initialize the config object to be able to use it
        except ValidationError as e:
            raise ValueError(
                f"Error initializing config_schema. Please ensure all required fields have default values: {str(e)}"
            ) from e
        except Exception as e:
            raise ValueError(
                f"Unexpected error initializing config_schema: {str(e)}"
            ) from e

        config_params = config.dict() if config else ag.config.all()
        ingestible_files = self.extract_ingestible_files(func_signature)

        self.route_path = route_path

        ### --- Playground  --- #
        @wraps(func)
        async def wrapper(*args, **kwargs) -> Any:
            func_params, api_config_params = self.split_kwargs(kwargs, config_params)
            self.ingest_files(func_params, ingestible_files)
            if not config_schema:
                ag.config.set(**api_config_params)

            with routing_context_manager(
                config=api_config_params,
            ):
                entrypoint_result = await self.execute_function(
                    func,
                    True,  # inline trace: True
                    *args,
                    params=func_params,
                    config_params=config_params,
                )

            return entrypoint_result

        self.update_function_signature(
            wrapper=wrapper,
            func_signature=func_signature,
            config_class=config,
            config_dict=config_params,
            ingestible_files=ingestible_files,
        )

        #
        if route_path == "":
            route = f"/{DEFAULT_PATH}"
            app.post(route, response_model=BaseResponse)(wrapper)
            entrypoint.routes.append(
                {
                    "func": func.__name__,
                    "endpoint": route,
                    "params": (
                        {**config_params, **func_signature.parameters}
                        if not config
                        else func_signature.parameters
                    ),
                    "config": config,
                }
            )

        route = f"{PLAYGROUND_PATH}{RUN_PATH}{route_path}"
        app.post(route, response_model=BaseResponse)(wrapper)
        entrypoint.routes.append(
            {
                "func": func.__name__,
                "endpoint": route,
                "params": (
                    {**config_params, **func_signature.parameters}
                    if not config
                    else func_signature.parameters
                ),
                "config": config,
            }
        )
        ### ---------------------------- #

        ### --- Deployed --- #
        @wraps(func)
        async def wrapper_deployed(*args, **kwargs) -> Any:
            func_params = {
                k: v
                for k, v in kwargs.items()
                if k not in ["config", "environment", "app"]
            }
            if not config_schema:
                if "environment" in kwargs and kwargs["environment"] is not None:
                    ag.config.pull(environment_name=kwargs["environment"])
                elif "config" in kwargs and kwargs["config"] is not None:
                    ag.config.pull(config_name=kwargs["config"])
                else:
                    ag.config.pull(config_name="default")

            app_id = environ.get("AGENTA_APP_ID")

            with routing_context_manager(
                application={
                    "id": app_id,
                    "slug": kwargs.get("app"),
                },
                variant={
                    "slug": kwargs.get("config"),
                },
                environment={
                    "slug": kwargs.get("environment"),
                },
            ):
                entrypoint_result = await self.execute_function(
                    func,
                    False,  # inline trace: False
                    *args,
                    params=func_params,
                    config_params=config_params,
                )

            return entrypoint_result

        self.update_deployed_function_signature(
            wrapper_deployed,
            func_signature,
            ingestible_files,
        )
        if route_path == "":
            route_deployed = f"/{DEFAULT_PATH}_deployed"
            app.post(route_deployed, response_model=BaseResponse)(wrapper_deployed)

        route_deployed = f"{RUN_PATH}{route_path}"
        app.post(route_deployed, response_model=BaseResponse)(wrapper_deployed)
        ### ---------------- #

        ### --- Update OpenAPI --- #
        app.openapi_schema = None  # Forces FastAPI to re-generate the schema
        openapi_schema = app.openapi()

        for route in entrypoint.routes:
            self.override_schema(
                openapi_schema=openapi_schema,
                func_name=route["func"],
                endpoint=route["endpoint"],
                params=route["params"],
            )
            if route["config"] is not None:  # new SDK version
                self.override_config_in_schema(
                    openapi_schema=openapi_schema,
                    func_name=route["func"],
                    endpoint=route["endpoint"],
                    config=route["config"],
                )

        if self.is_main_script(func) and route_path == "":
            self.handle_terminal_run(
                func,
                func_signature.parameters,  # type: ignore
                config_params,
                ingestible_files,
            )

    def extract_ingestible_files(
        self,
        func_signature: Signature,
    ) -> Dict[str, Parameter]:
        """Extract parameters annotated as InFile from function signature."""

        return {
            name: param
            for name, param in func_signature.parameters.items()
            if param.annotation is InFile
        }

    def split_kwargs(
        self, kwargs: Dict[str, Any], config_params: Dict[str, Any]
    ) -> Tuple[Dict[str, Any], Dict[str, Any]]:
        """Split keyword arguments into function parameters and API configuration parameters."""

        func_params = {k: v for k, v in kwargs.items() if k not in config_params}
        api_config_params = {k: v for k, v in kwargs.items() if k in config_params}
        return func_params, api_config_params

    def ingest_file(self, upfile: UploadFile):
        temp_file = NamedTemporaryFile(delete=False)
        temp_file.write(upfile.file.read())
        temp_file.close()
        return InFile(file_name=upfile.filename, file_path=temp_file.name)

    def ingest_files(
        self,
        func_params: Dict[str, Any],
        ingestible_files: Dict[str, Parameter],
    ) -> None:
        """Ingest files specified in function parameters."""

        for name in ingestible_files:
            if name in func_params and func_params[name] is not None:
                func_params[name] = self.ingest_file(func_params[name])

    async def execute_function(
        self,
        func: Callable[..., Any],
        inline_trace,
        *args,
        **func_params,
    ):
        log.info("Agenta SDK - handling route: %s", repr(self.route_path or "/"))

        tracing_context.set(routing_context.get())

        try:
            result = (
                await func(*args, **func_params["params"])
                if iscoroutinefunction(func)
                else func(*args, **func_params["params"])
            )

            return await self.handle_success(result, inline_trace)

        except Exception as error:
            self.handle_failure(error)

    async def handle_success(self, result: Any, inline_trace: bool):
        data = None
        trace = dict()

        with suppress():
            data = self.patch_result(result)

            if inline_trace:
                trace = await self.fetch_inline_trace(inline_trace)

        return BaseResponse(data=data, trace=trace)

    def handle_failure(self, error: Exception):
        log.warning("--------------------------------------------------")
        log.warning("Agenta SDK - handling application exception below:")
        log.warning("--------------------------------------------------")
        log.warning(format_exc().strip("\n"))
        log.warning("--------------------------------------------------")

        status_code = error.status_code if hasattr(error, "status_code") else 500
        message = str(error)
        stacktrace = format_exception(error, value=error, tb=error.__traceback__)  # type: ignore
        detail = {"message": message, "stacktrace": stacktrace}

        raise HTTPException(status_code=status_code, detail=detail)

    def patch_result(self, result: Any):
        """
        Patch the result to only include the message if the result is a FuncResponse-style dictionary with message, cost, and usage keys.

        Example:
        ```python
        result = {
            "message": "Hello, world!",
            "cost": 0.5,
            "usage": {
                "prompt_tokens": 10,
                "completion_tokens": 20,
                "total_tokens": 30
            }
        }
        result = patch_result(result)
        print(result)
        # Output: "Hello, world!"
        ```
        """
        data = (
            result["message"]
            if isinstance(result, dict)
            and all(key in result for key in ["message", "cost", "usage"])
            else result
        )

        if data is None:
            data = (
                "Function executed successfully, but did return None. \n Are you sure you did not forget to return a value?",
            )

        if not isinstance(result, dict):
            data = str(data)

        return data

    async def fetch_inline_trace(self, inline_trace):
        WAIT_FOR_SPANS = True
        TIMEOUT = 1
        TIMESTEP = 0.1
        FINALSTEP = 0.001
        NOFSTEPS = TIMEOUT / TIMESTEP

        trace = None

        root_context: Dict[str, Any] = tracing_context.get().get("root")

        trace_id = root_context.get("trace_id") if root_context else None

        if trace_id is not None:
            if inline_trace:
                if WAIT_FOR_SPANS:
                    remaining_steps = NOFSTEPS

                    while (
                        not ag.tracing.is_inline_trace_ready(trace_id)
                        and remaining_steps > 0
                    ):
                        await sleep(TIMESTEP)

                        remaining_steps -= 1

                    await sleep(FINALSTEP)

                trace = ag.tracing.get_inline_trace(trace_id)
            else:
                trace = {"trace_id": trace_id}

        return trace

    def update_wrapper_signature(
        self, wrapper: Callable[..., Any], updated_params: List
    ):
        """
        Updates the signature of a wrapper function with a new list of parameters.

        Args:
            wrapper (callable): A callable object, such as a function or a method, that requires a signature update.
            updated_params (List[Parameter]): A list of `Parameter` objects representing the updated parameters
                for the wrapper function.
        """

        wrapper_signature = signature(wrapper)
        wrapper_signature = wrapper_signature.replace(parameters=updated_params)
        wrapper.__signature__ = wrapper_signature  # type: ignore

    def update_function_signature(
        self,
        wrapper: Callable[..., Any],
        func_signature: Signature,
        config_class: Type[BaseModel],  # TODO: change to our type
        config_dict: Dict[str, Any],
        ingestible_files: Dict[str, Parameter],
    ) -> None:
        """Update the function signature to include new parameters."""

        updated_params: List[Parameter] = []
        if config_class:
            self.add_config_params_to_parser(updated_params, config_class)
        else:
            self.deprecated_add_config_params_to_parser(updated_params, config_dict)
        self.add_func_params_to_parser(updated_params, func_signature, ingestible_files)
        self.update_wrapper_signature(wrapper, updated_params)

    def update_deployed_function_signature(
        self,
        wrapper: Callable[..., Any],
        func_signature: Signature,
        ingestible_files: Dict[str, Parameter],
    ) -> None:
        """Update the function signature to include new parameters."""

        updated_params: List[Parameter] = []
        self.add_func_params_to_parser(updated_params, func_signature, ingestible_files)
        for param in [
            "config",
            "environment",
        ]:  # we add the config and environment parameters
            updated_params.append(
                Parameter(
                    name=param,
                    kind=Parameter.KEYWORD_ONLY,
                    default=Body(None),
                    annotation=str,
                )
            )
        self.update_wrapper_signature(wrapper, updated_params)

    def add_config_params_to_parser(
        self, updated_params: list, config_class: Type[BaseModel]
    ) -> None:
        """Add configuration parameters to function signature."""
        for name, field in config_class.__fields__.items():
            assert field.default is not None, f"Field {name} has no default value"
            updated_params.append(
                Parameter(
                    name=name,
                    kind=Parameter.KEYWORD_ONLY,
                    annotation=field.annotation.__name__,
                    default=Body(field.default),
                )
            )

    def deprecated_add_config_params_to_parser(
        self, updated_params: list, config_dict: Dict[str, Any]
    ) -> None:
        """Add configuration parameters to function signature."""
        for name, param in config_dict.items():
            assert (
                len(param.__class__.__bases__) == 1
            ), f"Inherited standard type of {param.__class__} needs to be one."
            updated_params.append(
                Parameter(
                    name=name,
                    kind=Parameter.KEYWORD_ONLY,
                    default=Body(param),
                    annotation=param.__class__.__bases__[
                        0
                    ],  # determines and get the base (parent/inheritance) type of the sdk-type at run-time. \
                    # E.g __class__ is ag.MessagesInput() and accessing it parent type will return (<class 'list'>,), \
                    # thus, why we are accessing the first item.
                )
            )

    def add_func_params_to_parser(
        self,
        updated_params: list,
        func_signature: Signature,
        ingestible_files: Dict[str, Parameter],
    ) -> None:
        """Add function parameters to function signature."""
        for name, param in func_signature.parameters.items():
            if name in ingestible_files:
                updated_params.append(
                    Parameter(name, param.kind, annotation=UploadFile)
                )
            else:
                assert (
                    len(param.default.__class__.__bases__) == 1
                ), f"Inherited standard type of {param.default.__class__} needs to be one."
                updated_params.append(
                    Parameter(
                        name,
                        Parameter.KEYWORD_ONLY,
                        default=Body(..., embed=True),
                        annotation=param.default.__class__.__bases__[
                            0
                        ],  # determines and get the base (parent/inheritance) type of the sdk-type at run-time. \
                        # E.g __class__ is ag.MessagesInput() and accessing it parent type will return (<class 'list'>,), \
                        # thus, why we are accessing the first item.
                    )
                )

    def is_main_script(self, func: Callable) -> bool:
        """
        Check if the script containing the function is the main script being run.

        Args:
            func (Callable): The function object to check.

        Returns:
            bool: True if the script containing the function is the main script, False otherwise.

        Example:
            if is_main_script(my_function):
                print("This is the main script.")
        """
        return func.__module__ == "__main__"

    def handle_terminal_run(
        self,
        func: Callable,
        func_params: Dict[str, Parameter],
        config_params: Dict[str, Any],
        ingestible_files: Dict,
    ):
        """
        Parses command line arguments and sets configuration when script is run from the terminal.

        Args:
            func_params (dict): A dictionary containing the function parameters and their annotations.
            config_params (dict): A dictionary containing the configuration parameters.
            ingestible_files (dict): A dictionary containing the files that should be ingested.
        """

        # For required parameters, we add them as arguments
        parser = ArgumentParser()
        for name, param in func_params.items():
            if name in ingestible_files:
                parser.add_argument(name, type=str)
            else:
                parser.add_argument(name, type=param.annotation)

        for name, param in config_params.items():
            if type(param) is MultipleChoiceParam:
                parser.add_argument(
                    f"--{name}",
                    type=str,
                    default=param.default,
                    choices=param.choices,  # type: ignore
                )
            else:
                parser.add_argument(
                    f"--{name}",
                    type=type(param),
                    default=param,
                )

        args = parser.parse_args()

        # split the arg list into the arg in the app_param and
        # the args from the sig.parameter
        args_config_params = {k: v for k, v in vars(args).items() if k in config_params}
        args_func_params = {
            k: v for k, v in vars(args).items() if k not in config_params
        }
        for name in ingestible_files:
            args_func_params[name] = InFile(
                file_name=Path(args_func_params[name]).stem,
                file_path=args_func_params[name],
            )

        # Update args_config_params with default values from config_params if not provided in command line arguments
        args_config_params.update(
            {
                key: value
                for key, value in config_params.items()
                if key not in args_config_params
            }
        )

        loop = get_event_loop()

        with routing_context_manager(config=args_config_params):
            result = loop.run_until_complete(
                self.execute_function(
                    func,
                    True,  # inline trace: True
                    **{"params": args_func_params, "config_params": args_config_params},
                )
            )

        if result.trace:
            log.info("\n========= Result =========\n")

            log.info(f"trace_id: {result.trace['trace_id']}")
            log.info(f"latency:  {result.trace.get('latency')}")
            log.info(f"cost:     {result.trace.get('cost')}")
            log.info(f"usage:   {list(result.trace.get('usage', {}).values())}")

            log.info(" ")
            log.info("data:")
            log.info(dumps(result.data, indent=2))

            log.info(" ")
            log.info("trace:")
            log.info("----------------")
            log.info(dumps(result.trace.get("spans", []), indent=2))
            log.info("----------------")

            log.info("\n==========================\n")

    def override_config_in_schema(
        self,
        openapi_schema: dict,
        func_name: str,
        endpoint: str,
        config: Type[BaseModel],
    ):
        endpoint = endpoint[1:].replace("/", "_")
        schema_to_override = openapi_schema["components"]["schemas"][
            f"Body_{func_name}_{endpoint}_post"
        ]["properties"]
        # New logic
        for param_name, param_val in config.__fields__.items():
            if param_val.annotation is str:
                if any(
                    isinstance(constraint, MultipleChoice)
                    for constraint in param_val.metadata
                ):
                    choices = next(
                        constraint.choices
                        for constraint in param_val.metadata
                        if isinstance(constraint, MultipleChoice)
                    )
                    if isinstance(choices, dict):
                        schema_to_override[param_name]["x-parameter"] = "grouped_choice"
                        schema_to_override[param_name]["choices"] = choices
                    elif isinstance(choices, list):
                        schema_to_override[param_name]["x-parameter"] = "choice"
                        schema_to_override[param_name]["enum"] = choices
                else:
                    schema_to_override[param_name]["x-parameter"] = "text"
            if param_val.annotation is bool:
                schema_to_override[param_name]["x-parameter"] = "bool"
            if param_val.annotation in (int, float):
                schema_to_override[param_name]["x-parameter"] = (
                    "int" if param_val.annotation is int else "float"
                )
                # Check for greater than or equal to constraint
                if any(isinstance(constraint, Ge) for constraint in param_val.metadata):
                    min_value = next(
                        constraint.ge
                        for constraint in param_val.metadata
                        if isinstance(constraint, Ge)
                    )
                    schema_to_override[param_name]["minimum"] = min_value
                # Check for greater than constraint
                elif any(
                    isinstance(constraint, Gt) for constraint in param_val.metadata
                ):
                    min_value = next(
                        constraint.gt
                        for constraint in param_val.metadata
                        if isinstance(constraint, Gt)
                    )
                    schema_to_override[param_name]["exclusiveMinimum"] = min_value
                # Check for less than or equal to constraint
                if any(isinstance(constraint, Le) for constraint in param_val.metadata):
                    max_value = next(
                        constraint.le
                        for constraint in param_val.metadata
                        if isinstance(constraint, Le)
                    )
                    schema_to_override[param_name]["maximum"] = max_value
                # Check for less than constraint
                elif any(
                    isinstance(constraint, Lt) for constraint in param_val.metadata
                ):
                    max_value = next(
                        constraint.lt
                        for constraint in param_val.metadata
                        if isinstance(constraint, Lt)
                    )
                    schema_to_override[param_name]["exclusiveMaximum"] = max_value

    def override_schema(
        self, openapi_schema: dict, func_name: str, endpoint: str, params: dict
    ):
        """
        Overrides the default openai schema generated by fastapi with additional information about:
        - The choices available for each MultipleChoiceParam instance
        - The min and max values for each FloatParam instance
        - The min and max values for each IntParam instance
        - The default value for DictInput instance
        - The default value for MessagesParam instance
        - The default value for FileInputURL instance
        - The default value for BinaryParam instance
        - ... [PLEASE ADD AT EACH CHANGE]

        Args:
            openapi_schema (dict): The openapi schema generated by fastapi
            func (str): The name of the function to override
            endpoint (str): The name of the endpoint to override
            params (dict(param_name, param_val)): The dictionary of the parameters for the function
        """

        def find_in_schema(
            schema_type_properties: dict, schema: dict, param_name: str, xparam: str
        ):
            """Finds a parameter in the schema based on its name and x-parameter value"""
            for _, value in schema.items():
                value_title_lower = str(value.get("title")).lower()
                value_title = (
                    "_".join(value_title_lower.split())
                    if len(value_title_lower.split()) >= 2
                    else value_title_lower
                )

                if (
                    isinstance(value, dict)
                    and schema_type_properties.get("x-parameter") == xparam
                    and value_title == param_name
                ):
                    # this will update the default type schema with the properties gotten
                    # from the schema type (param_val) __schema_properties__ classmethod
                    for type_key, type_value in schema_type_properties.items():
                        # BEFORE:
                        # value = {'temperature': {'title': 'Temperature'}}
                        value[type_key] = type_value
                        # AFTER:
                        # value = {'temperature': { "type": "number", "title": "Temperature", "x-parameter": "float" }}
                    return value

        def get_type_from_param(param_val):
            param_type = "string"
            annotation = param_val.annotation

            if annotation == int:
                param_type = "integer"
            elif annotation == float:
                param_type = "number"
            elif annotation == dict:
                param_type = "object"
            elif annotation == bool:
                param_type = "boolean"
            elif annotation == list:
                param_type = "list"
            elif annotation == str:
                param_type = "string"
            else:
                print("ERROR, unhandled annotation:", annotation)

            return param_type

        # Goes from '/some/path' to 'some_path'
        endpoint = endpoint[1:].replace("/", "_")

        schema_to_override = openapi_schema["components"]["schemas"][
            f"Body_{func_name}_{endpoint}_post"
        ]["properties"]

        for param_name, param_val in params.items():
            if isinstance(param_val, GroupedMultipleChoiceParam):
                subschema = find_in_schema(
                    param_val.__schema_type_properties__(),
                    schema_to_override,
                    param_name,
                    "grouped_choice",
                )
                assert (
                    subschema
                ), f"GroupedMultipleChoiceParam '{param_name}' is in the parameters but could not be found in the openapi.json"
                subschema["choices"] = param_val.choices  # type: ignore
                subschema["default"] = param_val.default  # type: ignore

            elif isinstance(param_val, MultipleChoiceParam):
                subschema = find_in_schema(
                    param_val.__schema_type_properties__(),
                    schema_to_override,
                    param_name,
                    "choice",
                )
                default = str(param_val)
                param_choices = param_val.choices  # type: ignore
                choices = (
                    [default] + param_choices
                    if param_val not in param_choices
                    else param_choices
                )
                subschema["enum"] = choices
                subschema["default"] = (
                    default if default in param_choices else choices[0]
                )

            elif isinstance(param_val, FloatParam):
                subschema = find_in_schema(
                    param_val.__schema_type_properties__(),
                    schema_to_override,
                    param_name,
                    "float",
                )
                subschema["minimum"] = param_val.minval  # type: ignore
                subschema["maximum"] = param_val.maxval  # type: ignore
                subschema["default"] = param_val

            elif isinstance(param_val, IntParam):
                subschema = find_in_schema(
                    param_val.__schema_type_properties__(),
                    schema_to_override,
                    param_name,
                    "int",
                )
                subschema["minimum"] = param_val.minval  # type: ignore
                subschema["maximum"] = param_val.maxval  # type: ignore
                subschema["default"] = param_val

            elif isinstance(param_val, Parameter) and param_val.annotation is DictInput:
                subschema = find_in_schema(
                    param_val.annotation.__schema_type_properties__(),
                    schema_to_override,
                    param_name,
                    "dict",
                )
                subschema["default"] = param_val.default["default_keys"]

            elif isinstance(param_val, TextParam):
                subschema = find_in_schema(
                    param_val.__schema_type_properties__(),
                    schema_to_override,
                    param_name,
                    "text",
                )
                subschema["default"] = param_val

            elif (
                isinstance(param_val, Parameter)
                and param_val.annotation is MessagesInput
            ):
                subschema = find_in_schema(
                    param_val.annotation.__schema_type_properties__(),
                    schema_to_override,
                    param_name,
                    "messages",
                )
                subschema["default"] = param_val.default

            elif (
                isinstance(param_val, Parameter)
                and param_val.annotation is FileInputURL
            ):
                subschema = find_in_schema(
                    param_val.annotation.__schema_type_properties__(),
                    schema_to_override,
                    param_name,
                    "file_url",
                )
                subschema["default"] = "https://example.com"

            elif isinstance(param_val, BinaryParam):
                subschema = find_in_schema(
                    param_val.__schema_type_properties__(),
                    schema_to_override,
                    param_name,
                    "bool",
                )
                subschema["default"] = param_val.default  # type: ignore
            else:
                subschema = {
                    "title": str(param_name).capitalize(),
                    "type": get_type_from_param(param_val),
                }
                if param_val.default != _empty:
                    subschema["default"] = param_val.default  # type: ignore
                schema_to_override[param_name] = subschema<|MERGE_RESOLUTION|>--- conflicted
+++ resolved
@@ -51,12 +51,9 @@
 _MIDDLEWARES = True
 
 
-<<<<<<< HEAD
 app.include_router(router, prefix="")
 
 
-=======
->>>>>>> 8b887e84
 class PathValidator(BaseModel):
     url: HttpUrl
 
