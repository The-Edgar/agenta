--- conflicted
+++ resolved
@@ -184,9 +184,6 @@
 
     @classmethod
     def __schema_type_properties__(cls) -> dict:
-<<<<<<< HEAD
-        return {"x-parameter": "file_url", "type": "string"}
-=======
         return {"x-parameter": "file_url", "type": "string"}
 
 
@@ -233,5 +230,4 @@
 
 
 class DeploymentResponse(LifecyclesResponse):
-    pass
->>>>>>> 25dcb02f
+    pass