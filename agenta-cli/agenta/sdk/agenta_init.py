--- conflicted
+++ resolved
@@ -240,14 +240,6 @@
 
     singleton.init(app_id=app_id, host=host, api_key=api_key, config_fname=config_fname)
 
-<<<<<<< HEAD
-    if os.environ.get("AGENTA_LOCAL", False):
-        singleton.host = singleton.host.replace(
-            "http://localhost", "http://host.docker.internal"
-        )
-
-=======
->>>>>>> beddd54b
     tracing = Tracing(
         host=singleton.host,  # type: ignore
         app_id=singleton.app_id,  # type: ignore
