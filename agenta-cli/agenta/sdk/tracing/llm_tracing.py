import os
from threading import Lock
from datetime import datetime, timezone
from typing import Optional, Dict, Any, List

from agenta.sdk.tracing.logger import llm_logger
from agenta.sdk.tracing.tasks_manager import TaskQueue
from agenta.client.backend.client import AsyncAgentaApi
from agenta.client.backend.client import AsyncObservabilityClient
<<<<<<< HEAD
from agenta.client.backend.types.create_span import (
    CreateSpan,
    LlmTokens,
    SpanStatusCode,
)
=======
from agenta.client.backend.types.create_span import CreateSpan, SpanStatusCode
>>>>>>> dac87e09

from bson.objectid import ObjectId


VARIANT_TRACKING_FEATURE_FLAG = False


class SingletonMeta(type):
    """
    Thread-safe implementation of Singleton.
    """

    _instances = {}  # type: ignore

    # We need the lock mechanism to synchronize threads \
    # during the initial access to the Singleton object.
    _lock: Lock = Lock()

    def __call__(cls, *args, **kwargs):
        """
        Ensures that changes to the `__init__` arguments do not affect the
        returned instance.

        Uses a lock to make this method thread-safe. If an instance of the class
        does not already exist, it creates one. Otherwise, it returns the
        existing instance.
        """

        with cls._lock:
            if cls not in cls._instances:
                instance = super().__call__(*args, **kwargs)
                cls._instances[cls] = instance
        return cls._instances[cls]


class Tracing(metaclass=SingletonMeta):
    """The `Tracing` class is an agent for LLM tracing with specific initialization arguments.

    __init__ args:
        host (str): The URL of the backend host
        api_key (str): The API Key of the backend host
        tasks_manager (TaskQueue): The tasks manager dedicated to handling asynchronous tasks
        llm_logger (Logger): The logger associated with the LLM tracing
        max_workers (int): The maximum number of workers to run tracing
    """

    def __init__(
        self,
        host: str,
        app_id: str,
        api_key: Optional[str] = None,
        max_workers: Optional[int] = None,
    ):
        self.host = host + "/api"
        self.api_key = api_key if api_key is not None else ""
        self.llm_logger = llm_logger
        self.app_id = app_id
        self.tasks_manager = TaskQueue(
            max_workers if max_workers else 4, logger=llm_logger
        )
        self.active_span: Optional[CreateSpan] = None
        self.active_trace_id: Optional[str] = None
        self.pending_spans: List[CreateSpan] = []
        self.tags: List[str] = []
        self.trace_config_cache: Dict[
            str, Any
        ] = {}  # used to save the trace configuration before starting the first span
        self.span_dict: Dict[str, CreateSpan] = {}  # type: ignore

    @property
    def client(self) -> AsyncObservabilityClient:
        """Initialize observability async client

        Returns:
            AsyncObservabilityClient: async client
        """

        return AsyncAgentaApi(
            base_url=self.host, api_key=self.api_key, timeout=120  # type: ignore
        ).observability

    def set_span_attribute(
        self,
        attributes: Dict[str, Any] = {},
    ):
        """
        Set attributes for the active span.

        Args:
            attributes (Dict[str, Any], optional): A dictionary of attributes to set. Defaults to {}.
        """

        if (
            self.active_span is None
        ):  # This is the case where entrypoint wants to save the trace information but the parent span has not been initialized yet
            for key, value in attributes.items():
                self.trace_config_cache[key] = value
        else:
            for key, value in attributes.items():
                self.active_span.attributes[key] = value  # type: ignore

    def set_trace_tags(self, tags: List[str]):
        self.tags.extend(tags)

    def start_span(
        self,
        name: str,
        spankind: str,
        input: Dict[str, Any],
        config: Optional[Dict[str, Any]] = None,
        **kwargs,
    ) -> CreateSpan:
        span_id = self._create_span_id()
        self.llm_logger.info(
            f"Recording {'parent' if spankind == 'workflow' else spankind} span..."
        )
        span = CreateSpan(
            id=span_id,
            inputs=input,
            name=name,
            app_id=self.app_id,
            config=config,
            spankind=spankind.upper(),
            attributes={},
            status=SpanStatusCode.UNSET.value,
            start_time=datetime.now(timezone.utc),
            outputs=None,
            tags=None,
            user=None,
            end_time=None,
            tokens=None,
            cost=None,
            token_consumption=None,
            parent_span_id=None,
        )

        if self.active_trace_id is None:  # This is a parent span
            self.active_trace_id = self._create_trace_id()
            span.environment = (
                self.trace_config_cache.get("environment")
                if self.trace_config_cache is not None
                else os.environ.get("environment", "unset")
            )
            span.config = (
                self.trace_config_cache.get("config")
                if not config and self.trace_config_cache is not None
                else None
            )
            if VARIANT_TRACKING_FEATURE_FLAG:
                # TODO: we should get the variant_id and variant_name (and environment) from the config object
                span.variant_id = config.variant_id  # type: ignore
                span.variant_name = (config.variant_name,)  # type: ignore

        else:
            span.parent_span_id = self.active_span.id  # type: ignore

        self.span_dict[span.id] = span
        self.active_span = span

        self.llm_logger.info(f"Recorded span and setting parent_span_id: {span.id}")
        return span

    def update_span_status(self, span: CreateSpan, value: str):
        span.status = value

    def _update_span_cost(self, span: CreateSpan, cost: Optional[float]):
        if cost is not None and isinstance(cost, float):
            if span.cost is None:
                span.cost = cost
            else:
                span.cost += cost

    def _update_span_tokens(self, span: CreateSpan, tokens: Optional[dict]):
        if isinstance(tokens, LlmTokens):
            tokens = tokens.dict()
        if tokens is not None and isinstance(tokens, dict):
            if span.tokens is None:
                span.tokens = LlmTokens(**tokens)
            else:
                span.tokens.prompt_tokens += tokens["prompt_tokens"]
                span.tokens.completion_tokens += tokens["completion_tokens"]
                span.tokens.total_tokens += tokens["total_tokens"]

    def end_span(self, outputs: Dict[str, Any]):
        """
        Ends the active span, if it is a parent span, ends the trace too.

        Args:
            outputs (Dict[str, Any]): A dictionary containing the outputs of the span.
                It should have the following keys:
                - "message" (str): The message output of the span.
                - "cost" (Optional[Any]): The cost of the span.
                - "usage" (Optional[Any]): The number of tokens used in the span.

        Raises:
            ValueError: If there is no active span to end.

        Returns:
            None
        """

        if self.active_span is None:
            raise ValueError("There is no active span to end.")

        self.active_span.end_time = datetime.now(timezone.utc)
        self.active_span.outputs = [outputs.get("message", "")]
        if self.active_span.spankind in [
            "LLM",
            "RETRIEVER",
        ]:  # TODO: Remove this whole part. Setting the cost should be done through set_span_attribute
            self._update_span_cost(self.active_span, outputs.get("cost", None))
            self._update_span_tokens(self.active_span, outputs.get("usage", None))

        # Push span to list of recorded spans
        self.pending_spans.append(self.active_span)

        active_span_parent_id = self.active_span.parent_span_id
        if (
            self.active_span.status == SpanStatusCode.ERROR.value
            and active_span_parent_id is not None
        ):
            self.record_exception_and_end_trace(span_parent_id=active_span_parent_id)

        if active_span_parent_id is None:
            self.end_trace(parent_span=self.active_span)

        else:
<<<<<<< HEAD
            parent_span = self.span_dict[self.active_span.parent_span_id]
            self._update_span_cost(parent_span, self.active_span.cost)
            self._update_span_tokens(parent_span, self.active_span.tokens)
            self.active_span = parent_span
=======
            self.active_span = self.span_dict.get(active_span_parent_id)

    def record_exception_and_end_trace(self, span_parent_id: str):
        """
        Record an exception and end the trace.

        Args:
            span_parent_id (str): The ID of the parent span.

        Returns:
            None
        """

        parent_span = self.span_dict.get(span_parent_id)
        if parent_span is not None:
            # Update parent span of active span
            parent_span.outputs = self.active_span.outputs  # type: ignore
            parent_span.status = "ERROR"
            parent_span.end_time = datetime.now(timezone.utc)

            # Push parent span to list of recorded spans and end trace
            self.pending_spans.append(parent_span)
            self.end_trace(parent_span=parent_span)

        # TODO: improve exception logic here.
>>>>>>> dac87e09

    def end_trace(self, parent_span: CreateSpan):
        """
        Ends the active trace and sends the recorded spans for processing.

        Args:
            parent_span (CreateSpan): The parent span of the trace.

        Raises:
            RuntimeError: If there is no active trace to end.

        Returns:
            None
        """

        if self.api_key == "":
            return

        if not self.active_trace_id:
            raise RuntimeError("No active trace to end.")

        self.llm_logger.info("Preparing to send recorded spans for processing.")
        self.llm_logger.info(f"Recorded spans => {len(self.pending_spans)}")
        self.tasks_manager.add_task(
            self.active_trace_id,
            "trace",
            self.client.create_traces(
                trace=self.active_trace_id, spans=self.pending_spans  # type: ignore
            ),
            self.client,
        )
        self.llm_logger.info(
            f"Tracing for {parent_span.id} recorded successfully and sent for processing."
        )
        self._clear_pending_spans()
        self.active_trace_id = None
        self.active_span = None
        self.trace_config_cache.clear()

    def _create_trace_id(self) -> str:
        """Creates a unique mongo id for the trace object.

        Returns:
            str: stringify oid of the trace
        """

        return str(ObjectId())

    def _create_span_id(self) -> str:
        """Creates a unique mongo id for the span object.

        Returns:
            str: stringify oid of the span
        """

        return str(ObjectId())

    def _clear_pending_spans(self) -> None:
        """
        Clear the list of recorded spans to prepare for next batch processing.
        """

        self.pending_spans = []
        self.llm_logger.info(
            f"Cleared all recorded spans from batch: {self.pending_spans}"
        )<|MERGE_RESOLUTION|>--- conflicted
+++ resolved
@@ -7,15 +7,11 @@
 from agenta.sdk.tracing.tasks_manager import TaskQueue
 from agenta.client.backend.client import AsyncAgentaApi
 from agenta.client.backend.client import AsyncObservabilityClient
-<<<<<<< HEAD
 from agenta.client.backend.types.create_span import (
     CreateSpan,
     LlmTokens,
     SpanStatusCode,
 )
-=======
-from agenta.client.backend.types.create_span import CreateSpan, SpanStatusCode
->>>>>>> dac87e09
 
 from bson.objectid import ObjectId
 
@@ -243,13 +239,10 @@
             self.end_trace(parent_span=self.active_span)
 
         else:
-<<<<<<< HEAD
-            parent_span = self.span_dict[self.active_span.parent_span_id]
+            parent_span = self.span_dict[active_span_parent_id]
             self._update_span_cost(parent_span, self.active_span.cost)
             self._update_span_tokens(parent_span, self.active_span.tokens)
             self.active_span = parent_span
-=======
-            self.active_span = self.span_dict.get(active_span_parent_id)
 
     def record_exception_and_end_trace(self, span_parent_id: str):
         """
@@ -274,7 +267,6 @@
             self.end_trace(parent_span=parent_span)
 
         # TODO: improve exception logic here.
->>>>>>> dac87e09
 
     def end_trace(self, parent_span: CreateSpan):
         """
