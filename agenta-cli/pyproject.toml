[tool.poetry]
name = "agenta"
<<<<<<< HEAD
version = "0.24.3a1"
=======
version = "0.24.3"
>>>>>>> 1e0cb3fa
description = "The SDK for agenta is an open-source LLMOps platform."
readme = "README.md"
authors = ["Mahmoud Mabrouk <mahmoud@agenta.ai>"]
classifiers = [
    "Intended Audience :: Developers",
    "License :: OSI Approved :: MIT License",
    "Programming Language :: Python :: 3.9",
    "Topic :: Software Development :: Libraries"
]
homepage = "https://agenta.ai"
repository = "https://github.com/agenta-ai/agenta"
documentation = "https://docs.agenta.ai"
keywords = ["LLMOps", "LLM", "evaluation", "prompt engineering"]

[tool.poetry.dependencies]
python = "^3.9"
docker = ">=6.1.1,<8.0.0"
click = "^8.1.3"
fastapi = ">=0.100.0"
toml = "^0.10.2"
questionary = ">=1.10,<3.0"
ipdb = ">=0.13"
python-dotenv = "^1.0.0"
python-multipart = ">=0.0.6,<0.0.10"
importlib-metadata = ">=8.0.0,<9.0"
posthog = "^3.1.0"
pydantic = ">=2"
httpx = ">=0.24, <0.28"
pymongo = "^4.6.3"
cachetools = "^5.3.3"
pyyaml = "^6.0.2"

[tool.poetry.dev-dependencies]
pytest = "^8.3"
setuptools = "^71.1.0"

[build-system]
requires = ["poetry-core"]
build-backend = "poetry.core.masonry.api"

[tool.poetry.scripts]
agenta = "agenta.cli.main:cli"<|MERGE_RESOLUTION|>--- conflicted
+++ resolved
@@ -1,10 +1,6 @@
 [tool.poetry]
 name = "agenta"
-<<<<<<< HEAD
-version = "0.24.3a1"
-=======
-version = "0.24.3"
->>>>>>> 1e0cb3fa
+version = "0.24.4"
 description = "The SDK for agenta is an open-source LLMOps platform."
 readme = "README.md"
 authors = ["Mahmoud Mabrouk <mahmoud@agenta.ai>"]
