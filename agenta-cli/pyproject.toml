--- conflicted
+++ resolved
@@ -1,10 +1,6 @@
 [tool.poetry]
 name = "agenta"
-<<<<<<< HEAD
-version = "0.19.7a0"
-=======
-version = "0.19.7"
->>>>>>> d4975507
+version = "0.19.8a0"
 description = "The SDK for agenta is an open-source LLMOps platform."
 readme = "README.md"
 authors = ["Mahmoud Mabrouk <mahmoud@agenta.ai>"]
