describe("Evaluation Comparison Test", function () {
    let app_id
    before(() => {
        cy.createVariant()
        cy.get("@app_id").then((appId) => {
            app_id = appId
        })
        cy.get('[data-cy="playground-save-changes-button"]').eq(0).click()
    })

    context("Executing Evaluation Comparison Workflow", () => {
        beforeEach(() => {
            cy.visit(`/apps/${app_id}/evaluations/results`)
            cy.location("pathname").should("include", "/evaluations/results")
        })

        it("Should create 2 new Evaluations", () => {
            Array.from({length: 2}).map((_) => {
                cy.createNewEvaluation()
            })
        })

        it("Should verify that there are completed evaluations in the list", () => {
            cy.get('.ag-row[row-index="0"]').should("exist")
            cy.get('.ag-row[row-index="1"]').should("exist")
            cy.get('.ag-cell[col-id="status"]', {timeout: 60000})
                .eq(0)
                .should("contain.text", "Completed")
            cy.get('.ag-cell[col-id="status"]', {timeout: 60000})
                .eq(1)
                .should("contain.text", "Completed")
        })

        it("Should select 2 evaluations, click on the compare button, and successfully navigate to the comparison page", () => {
<<<<<<< HEAD
            cy.get("#ag-33-input").check()
            cy.get("#ag-39-input").check()
=======
            cy.get("div.ag-selection-checkbox input").eq(0).check()
            cy.get("div.ag-selection-checkbox input").eq(1).check()
>>>>>>> 08d6291c
            cy.get('[data-cy="evaluation-results-compare-button"]').should("not.be.disabled")
            cy.get('[data-cy="evaluation-results-compare-button"]').click()
            cy.location("pathname").should("include", "/evaluations/compare")
            cy.contains(/Evaluations Comparison/i)
            cy.get('[data-cy="evaluation-compare-table"]').should("exist")
        })
    })

    after(() => {
        cy.cleanupVariantAndTestset()
    })
})<|MERGE_RESOLUTION|>--- conflicted
+++ resolved
@@ -32,13 +32,8 @@
         })
 
         it("Should select 2 evaluations, click on the compare button, and successfully navigate to the comparison page", () => {
-<<<<<<< HEAD
-            cy.get("#ag-33-input").check()
-            cy.get("#ag-39-input").check()
-=======
             cy.get("div.ag-selection-checkbox input").eq(0).check()
             cy.get("div.ag-selection-checkbox input").eq(1).check()
->>>>>>> 08d6291c
             cy.get('[data-cy="evaluation-results-compare-button"]').should("not.be.disabled")
             cy.get('[data-cy="evaluation-results-compare-button"]').click()
             cy.location("pathname").should("include", "/evaluations/compare")
