{
    "name": "agenta",
<<<<<<< HEAD
    "version": "0.12.1",
=======
    "version": "0.12.6",
>>>>>>> 08d6291c
    "private": true,
    "engines": {
        "node": ">=18"
    },
    "scripts": {
        "dev": "next dev",
        "build": "next build",
        "start": "next start",
        "lint": "next lint",
        "cypress:open": "cypress open",
        "cypress:run": "cypress run",
        "test": "cypress run",
        "format": "prettier --check .",
        "format-fix": "prettier --write .",
        "types:check": "tsc",
        "types:watch": "tsc -w"
    },
    "dependencies": {
        "@ant-design/colors": "^7.0.0",
        "@ant-design/icons": "^5.0.1",
        "@dnd-kit/core": "^6.1.0",
        "@dnd-kit/sortable": "^8.0.0",
        "@headlessui/react": "^1.7.18",
        "@headlessui/tailwindcss": "^0.2.0",
        "@heroicons/react": "^2.0.17",
        "@mdx-js/loader": "^2.3.0",
        "@mdx-js/react": "^2.3.0",
        "@monaco-editor/react": "^4.5.2",
        "@next/mdx": "^13.4.13",
        "@remixicon/react": "^4.1.1",
        "@sentry/nextjs": "^7.77.0",
<<<<<<< HEAD
        "@tailwindcss/forms": "^0.5.7",
        "@tremor/react": "^3.14.0",
=======
>>>>>>> 08d6291c
        "@types/diff": "^5.0.9",
        "@types/js-beautify": "^1.14.0",
        "@types/lodash": "^4.14.201",
        "@types/mdx": "^2.0.6",
        "@types/papaparse": "^5.3.14",
        "@types/promise-retry": "^1.1.6",
        "@types/react-dom": "18.2.1",
        "@types/react-highlight-words": "^0.16.4",
        "@types/react-resizable": "^3.0.7",
        "@types/react-syntax-highlighter": "^15.5.7",
        "@types/uuid": "^9.0.7",
<<<<<<< HEAD
        "ag-grid-community": "^31.0.1",
        "ag-grid-react": "^31.0.1",
        "antd": "^5.14.1",
        "autoprefixer": "^10.4.17",
=======
        "ag-grid-community": "^31.2.0",
        "ag-grid-react": "^31.2.0",
        "antd": "^5.4.7",
        "autoprefixer": "10.4.14",
>>>>>>> 08d6291c
        "axios": "^1.4.0",
        "classnames": "^2.3.2",
        "dayjs": "^1.11.10",
        "diff": "^5.2.0",
        "dotenv": "^16.3.1",
        "eslint": "8.39.0",
        "eslint-config-next": "13.3.4",
        "jotai": "^2.5.0",
        "js-beautify": "^1.14.8",
        "lodash": "^4.17.21",
        "lucide-react": "^0.356.0",
        "next": "13.3.4",
        "nextjs-cors": "^2.1.2",
        "papaparse": "^5.4.1",
        "postcss": "^8.4.35",
        "postcss-antd-fixes": "^0.2.0",
        "posthog-js": "^1.104.4",
        "promise-retry": "^2.0.1",
        "react": "18.2.0",
        "react-dom": "18.2.0",
        "react-drag-listview": "^2.0.0",
        "react-error-boundary": "^4.0.11",
        "react-highlight-words": "^0.20.0",
        "react-jss": "^10.10.0",
        "react-markdown": "^8.0.7",
        "react-resizable": "^3.0.5",
        "react-syntax-highlighter": "^15.5.0",
        "react-youtube": "^10.1.0",
        "supertokens-auth-react": "^0.34.0",
        "supertokens-node": "^15.0.4",
        "swr": "^2.1.5",
        "tailwindcss": "^3.4.1",
        "typescript": "5.0.4",
        "usehooks-ts": "^2.9.1",
        "uuid": "^9.0.1"
    },
    "devDependencies": {
        "@types/node": "^20.8.10",
        "cypress": "^13.4.0",
        "node-mocks-http": "^1.12.2",
        "prettier": "^3.0.0"
    }
}<|MERGE_RESOLUTION|>--- conflicted
+++ resolved
@@ -1,10 +1,6 @@
 {
     "name": "agenta",
-<<<<<<< HEAD
-    "version": "0.12.1",
-=======
     "version": "0.12.6",
->>>>>>> 08d6291c
     "private": true,
     "engines": {
         "node": ">=18"
@@ -36,11 +32,6 @@
         "@next/mdx": "^13.4.13",
         "@remixicon/react": "^4.1.1",
         "@sentry/nextjs": "^7.77.0",
-<<<<<<< HEAD
-        "@tailwindcss/forms": "^0.5.7",
-        "@tremor/react": "^3.14.0",
-=======
->>>>>>> 08d6291c
         "@types/diff": "^5.0.9",
         "@types/js-beautify": "^1.14.0",
         "@types/lodash": "^4.14.201",
@@ -52,17 +43,10 @@
         "@types/react-resizable": "^3.0.7",
         "@types/react-syntax-highlighter": "^15.5.7",
         "@types/uuid": "^9.0.7",
-<<<<<<< HEAD
-        "ag-grid-community": "^31.0.1",
-        "ag-grid-react": "^31.0.1",
-        "antd": "^5.14.1",
-        "autoprefixer": "^10.4.17",
-=======
         "ag-grid-community": "^31.2.0",
         "ag-grid-react": "^31.2.0",
         "antd": "^5.4.7",
         "autoprefixer": "10.4.14",
->>>>>>> 08d6291c
         "axios": "^1.4.0",
         "classnames": "^2.3.2",
         "dayjs": "^1.11.10",
