<<<<<<< HEAD
import {memo, useCallback, useState, type MouseEvent} from "react"
import clsx from "clsx"
import {Button, InputNumber, Select, Slider, Switch, Typography} from "antd"
=======
import {memo, useCallback, type MouseEvent} from "react"

import clsx from "clsx"
import {Button} from "antd"

>>>>>>> c705c5db
import PlaygroundVariantPropertyControl from "../../PlaygroundVariantPropertyControl"

import type {
    PlaygroundVariantModelConfigModalProps,
    ModelConfigModalContentProps,
    ModelConfigModalActionsProps,
} from "../types"

const {Text} = Typography

/**
 * Renders the modal action buttons for saving and canceling changes
 */
const ModalActions: React.FC<ModelConfigModalActionsProps> = ({
    handleSave,
    handleClose,
    className,
    ...props
}) => (
<<<<<<< HEAD
    <div className={clsx("flex items-center justify-end gap-2 mt-5", className)} {...props}>
=======
    <div className={clsx("flex items-center justify-end gap-2 mt-4", className)} {...props}>
>>>>>>> c705c5db
        <Button onClick={handleClose}>Cancel</Button>
        <Button onClick={handleSave} variant="solid" color="default">
            Save
        </Button>
    </div>
)

/**
 * Wraps the modal content and handles click event bubbling
 */
const ModalContent: React.FC<ModelConfigModalContentProps> = ({
    children,
    className,
    onClick,
    ...props
}) => (
    <div onClick={onClick} className={className} {...props}>
        {children}
    </div>
)

/**
 * ModelConfigModal provides an interface for configuring model-specific parameters.
 *
 * Features:
 * - Displays configurable model properties
 * - Prevents click event bubbling
 * - Handles save and cancel actions
 * - Memoized to prevent unnecessary re-renders
 *
 * @component
 * @example
 * ```tsx
 * <ModelConfigModal
 *   variantId="variant-123"
 *   properties={[...]}
 *   handleSave={onSave}
 *   handleClose={onClose}
 * />
 * ```
 */
const ModelConfigModal: React.FC<PlaygroundVariantModelConfigModalProps> = ({
    variantId,
    propertyIds,
    handleSave,
    handleClose,
}) => {
    const [model, setModel] = useState("")

    const preventClickBubble = useCallback((e: MouseEvent<HTMLElement>) => {
        e.preventDefault()
        e.stopPropagation()
    }, [])

    return (
<<<<<<< HEAD
        <ModalContent onClick={preventClickBubble} className="!w-[300px]">
            {properties.map((property) => {
=======
        <ModalContent onClick={preventClickBubble}>
            {propertyIds.map((propertyId) => {
>>>>>>> c705c5db
                return (
                    <PlaygroundVariantPropertyControl
                        key={propertyId}
                        variantId={variantId}
                        propertyId={propertyId}
                    />
                )
            })}

            <ModalActions handleSave={handleSave} handleClose={handleClose} />
        </ModalContent>
    )
}

export default memo(ModelConfigModal)<|MERGE_RESOLUTION|>--- conflicted
+++ resolved
@@ -1,14 +1,8 @@
-<<<<<<< HEAD
-import {memo, useCallback, useState, type MouseEvent} from "react"
-import clsx from "clsx"
-import {Button, InputNumber, Select, Slider, Switch, Typography} from "antd"
-=======
 import {memo, useCallback, type MouseEvent} from "react"
 
 import clsx from "clsx"
 import {Button} from "antd"
 
->>>>>>> c705c5db
 import PlaygroundVariantPropertyControl from "../../PlaygroundVariantPropertyControl"
 
 import type {
@@ -16,8 +10,6 @@
     ModelConfigModalContentProps,
     ModelConfigModalActionsProps,
 } from "../types"
-
-const {Text} = Typography
 
 /**
  * Renders the modal action buttons for saving and canceling changes
@@ -28,11 +20,7 @@
     className,
     ...props
 }) => (
-<<<<<<< HEAD
-    <div className={clsx("flex items-center justify-end gap-2 mt-5", className)} {...props}>
-=======
     <div className={clsx("flex items-center justify-end gap-2 mt-4", className)} {...props}>
->>>>>>> c705c5db
         <Button onClick={handleClose}>Cancel</Button>
         <Button onClick={handleSave} variant="solid" color="default">
             Save
@@ -80,21 +68,14 @@
     handleSave,
     handleClose,
 }) => {
-    const [model, setModel] = useState("")
-
     const preventClickBubble = useCallback((e: MouseEvent<HTMLElement>) => {
         e.preventDefault()
         e.stopPropagation()
     }, [])
 
     return (
-<<<<<<< HEAD
-        <ModalContent onClick={preventClickBubble} className="!w-[300px]">
-            {properties.map((property) => {
-=======
         <ModalContent onClick={preventClickBubble}>
             {propertyIds.map((propertyId) => {
->>>>>>> c705c5db
                 return (
                     <PlaygroundVariantPropertyControl
                         key={propertyId}
