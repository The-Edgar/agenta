--- conflicted
+++ resolved
@@ -1,14 +1,14 @@
-import {Modal, Card, Avatar} from "antd"
-import {DeleteOutlined} from "@ant-design/icons"
-import {removeApp} from "@/lib/services/api"
-import {useState} from "react"
+import { Modal, Card, Avatar } from "antd"
+import { DeleteOutlined } from "@ant-design/icons"
+import { removeApp } from "@/lib/services/api"
+import { useState } from "react"
 import Link from "next/link"
-import {renameVariablesCapitalizeAll} from "@/lib/helpers/utils"
-import {createUseStyles} from "react-jss"
-import {getGradientFromStr} from "@/lib/helpers/colors"
-import {ListAppsItem} from "@/lib/Types"
-import {useProfileData, Role} from "@/contexts/profile.context"
-import {useAppsData} from "@/contexts/app.context"
+import { renameVariablesCapitalizeAll } from "@/lib/helpers/utils"
+import { createUseStyles } from "react-jss"
+import { getGradientFromStr } from "@/lib/helpers/colors"
+import { ListAppsItem } from "@/lib/Types"
+import { useProfileData, Role } from "@/contexts/profile.context"
+import { useAppsData } from "@/contexts/app.context"
 
 const useStyles = createUseStyles({
     card: {
@@ -57,7 +57,7 @@
     handleCancel: () => void
     appName: string
     confirmLoading: boolean
-}> = ({open, handleOk, handleCancel, appName, confirmLoading}) => {
+}> = ({ open, handleOk, handleCancel, appName, confirmLoading }) => {
     return (
         <Modal
             title="Are you sure?"
@@ -75,12 +75,12 @@
 
 const AppCard: React.FC<{
     app: ListAppsItem
-}> = ({app}) => {
+}> = ({ app }) => {
     const [visibleDelete, setVisibleDelete] = useState(false)
     const [confirmLoading, setConfirmLoading] = useState(false)
-    const {role} = useProfileData()
+    const { role } = useProfileData()
     const isOwner = role === Role.OWNER
-    const {mutate} = useAppsData()
+    const { mutate } = useAppsData()
 
     const showDeleteModal = () => {
         setVisibleDelete(true)
@@ -112,42 +112,25 @@
                         : undefined
                 }
             >
-<<<<<<< HEAD
-                <Link data-cy="app-card-link" href={`/apps/${app.app_id}/playground`}>
-                    <Card.Meta
-                        title={<div>{renameVariablesCapitalizeAll(app.app_name)}</div>}
-                        avatar={
-                            <Avatar
-                                size="large"
-                                style={{backgroundImage: getGradientFromStr(app.app_id)}}
-                            >
-                                {app.app_name.charAt(0).toUpperCase()}
-                            </Avatar>
-                        }
-                    />
-                </Link>
-=======
                 <div className={classes.cardCover}>
-                    <Link
-                        data-cy="app-card-link"
-                        className={classes.cardLink}
-                        href={`/apps/${appName}/playground`}
-                    >
+
+                    <Link data-cy="app-card-link" href={`/apps/${app.app_id}/playground`}>
                         <Card.Meta
-                            title={<div>{renameVariablesCapitalizeAll(appName)}</div>}
+                            title={<div>{renameVariablesCapitalizeAll(app.app_name)}</div>}
                             avatar={
                                 <Avatar
                                     size="large"
-                                    style={{backgroundImage: gradients[index % gradients.length]}}
+                                    style={{ backgroundImage: getGradientFromStr(app.app_id) }}
                                 >
-                                    {appName.charAt(0).toUpperCase()}
+                                    {app.app_name.charAt(0).toUpperCase()}
                                 </Avatar>
                             }
                         />
                     </Link>
                 </div>
->>>>>>> 3d15f339
-            </Card>
+
+
+            </Card >
 
             <DeleteModal
                 open={visibleDelete}
