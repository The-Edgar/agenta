import {useState, useEffect, useMemo} from "react"
import {useRouter} from "next/router"
import {PlusOutlined} from "@ant-design/icons"
import {Input, Modal, ConfigProvider, theme, Spin, Card, Button, notification, Divider} from "antd"
import AppCard from "./AppCard"
import {Template, GenericObject} from "@/lib/Types"
import {useAppTheme} from "../Layout/ThemeContextProvider"
import {CloseCircleFilled} from "@ant-design/icons"
import TipsAndFeatures from "./TipsAndFeatures"
import Welcome from "./Welcome"
<<<<<<< HEAD
import {isAppNameInputValid, isDemo} from "@/lib/helpers/utils"
=======
import {
    getAllProviderLlmKeys,
    getApikeys,
    isAppNameInputValid,
    isDemo,
    redirectIfNoLLMKeys,
} from "@/lib/helpers/utils"
>>>>>>> 5545e587
import {
    createAndStartTemplate,
    getTemplates,
    removeApp,
    waitForAppToStart,
} from "@/lib/services/api"
import AddNewAppModal from "./modals/AddNewAppModal"
import AddAppFromTemplatedModal from "./modals/AddAppFromTemplateModal"
import MaxAppModal from "./modals/MaxAppModal"
import WriteOwnAppModal from "./modals/WriteOwnAppModal"
import {createUseStyles} from "react-jss"
import {useAppsData} from "@/contexts/app.context"
import {useProfileData} from "@/contexts/profile.context"
import CreateAppStatusModal from "./modals/CreateAppStatusModal"
import {usePostHogAg} from "@/hooks/usePostHogAg"
<<<<<<< HEAD
import {getApikeys} from "@/lib/helpers/llmProviders"
=======
import ResultComponent from "../ResultComponent/ResultComponent"
>>>>>>> 5545e587

type StyleProps = {
    themeMode: "dark" | "light"
}

const useStyles = createUseStyles({
    container: ({themeMode}: StyleProps) => ({
        marginTop: 10,
        width: "100%",
        color: themeMode === "dark" ? "#fff" : "#000",
    }),
    cardsList: ({themeMode}: StyleProps) => ({
        display: "flex",
        flexWrap: "wrap",
        gap: 24,
        "& .ant-card-bordered, .ant-card-actions": {
            borderColor: themeMode === "dark" ? "rgba(256, 256, 256, 0.2)" : "rgba(5, 5, 5, 0.1)",
        },
    }),
    createCard: {
        fontSize: 20,
        backgroundColor: "hsl(0, 0%, 100%)",
        borderColor: "hsl(0, 0%, 10%) !important",
        color: "#FFFFFF",
        boxShadow: "0px 4px 8px rgba(0, 0, 0, 0.1)",

        width: 300,
        height: 120,
        display: "flex",
        alignItems: "center",
        justifyContent: "center",
        cursor: "pointer",
        "& .ant-card-meta-title": {
            color: "hsl(0, 0%, 10%)",
        },
    },
    createCardMeta: {
        height: "90%",
        display: "flex",
        alignItems: "center",
        justifyContent: "space-evenly",
        color: "hsl(0, 0%, 10%)",
    },
    closeIcon: {
        fontSize: 20,
        color: "red",
    },
    divider: ({themeMode}: StyleProps) => ({
        marginTop: 0,
        marginBottom: 32,
        borderColor: themeMode === "dark" ? "rgba(256, 256, 256, 0.2)" : "rgba(5, 5, 5, 0.15)",
    }),
    h1: {
        fontSize: 28,
        fontWeight: "normal",
    },
    modal: {
        "& .ant-modal-body": {
            display: "flex",
            flexDirection: "column",
            gap: "0.75rem",
            marginTop: 20,
        },
    },
    modalError: {
        color: "red",
        marginLeft: "10px",
    },
    modalBtn: {
        alignSelf: "flex-end",
    },
})

const timeout = isDemo() ? 60000 : 30000

const AppSelector: React.FC = () => {
    const router = useRouter()
    const posthog = usePostHogAg()
    const {appTheme} = useAppTheme()
    const classes = useStyles({themeMode: appTheme} as StyleProps)
    const [isCreateAppModalOpen, setIsCreateAppModalOpen] = useState(false)
    const [isCreateAppFromTemplateModalOpen, setIsCreateAppFromTemplateModalOpen] = useState(false)
    const [isWriteAppModalOpen, setIsWriteAppModalOpen] = useState(false)
    const [isMaxAppModalOpen, setIsMaxAppModalOpen] = useState(false)
    const [templates, setTemplates] = useState<Template[]>([])
    const {user} = useProfileData()
    const [templateMessage, setTemplateMessage] = useState("")
    const [templateId, setTemplateId] = useState<string | undefined>(undefined)
    const [isInputTemplateModalOpen, setIsInputTemplateModalOpen] = useState<boolean>(false)
    const [statusModalOpen, setStatusModalOpen] = useState(false)
    const [fetchingTemplate, setFetchingTemplate] = useState(false)
    const [newApp, setNewApp] = useState("")
    const {selectedOrg} = useProfileData()
    const {apps, error, isLoading, mutate} = useAppsData()
    const [statusData, setStatusData] = useState<{status: string; details?: any; appId?: string}>({
        status: "",
        details: undefined,
        appId: undefined,
    })

    useEffect(() => {
        getAllProviderLlmKeys()
    }, [])

    const showCreateAppModal = async () => {
        setIsCreateAppModalOpen(true)
    }

    const showMaxAppError = () => {
        setIsMaxAppModalOpen(true)
    }
    const showCreateAppFromTemplateModal = () => {
        setTemplateId(undefined)
        setNewApp("")
        setIsCreateAppModalOpen(false)
        setIsCreateAppFromTemplateModalOpen(true)
    }

    const showWriteAppModal = () => {
        setIsCreateAppModalOpen(false)
        setIsWriteAppModalOpen(true)
    }

    const showInputTemplateModal = () => {
        setIsCreateAppFromTemplateModalOpen(false)
        setIsInputTemplateModalOpen(true)
    }

    const handleCreateAppFromTemplateModalCancel = () => {
        setIsCreateAppFromTemplateModalOpen(false)
    }

    const handleWriteApppModalCancel = () => {
        setIsWriteAppModalOpen(false)
    }

    const handleCreateAppModalCancel = () => {
        setIsCreateAppModalOpen(false)
    }

    const handleInputTemplateModalCancel = () => {
        if (fetchingTemplate) return
        setIsInputTemplateModalOpen(false)
    }

    useEffect(() => {
        if (!isLoading) mutate()
        const fetchTemplates = async () => {
            const data = await getTemplates()
            if (typeof data == "object") {
                setTemplates(data)
            } else {
                setTemplateMessage(data)
            }
        }

        fetchTemplates()
    }, [])

    const handleTemplateCardClick = async (template_id: string) => {
        handleInputTemplateModalCancel()
        handleCreateAppFromTemplateModalCancel()
        handleCreateAppModalCancel()

        // warn the user and redirect if openAI key is not present
        // TODO: must be changed for multiples LLM keys
        if (redirectIfNoLLMKeys()) return

        setFetchingTemplate(true)
        setStatusModalOpen(true)

        // attempt to create and start the template, notify user of the progress
        const apiKey = getApikeys()
        await createAndStartTemplate({
            appName: newApp,
            templateId: template_id,
            orgId: selectedOrg?.id!,
            providerKey:
                isDemo() && apiKey?.length === 0
                    ? []
                    : (apiKey as {title: string; key: string; name: string}[]),
            timeout,
            onStatusChange: async (status, details, appId) => {
                setStatusData((prev) => ({status, details, appId: appId || prev.appId}))
                if (["error", "bad_request", "timeout", "success"].includes(status))
                    setFetchingTemplate(false)
                if (status === "success") {
                    mutate()
                    posthog.capture("app_deployment", {
                        properties: {
                            app_id: appId,
                            environment: "UI",
                            deployed_by: user?.id,
                        },
                    })
                }
            },
        })
    }

    const onErrorRetry = async () => {
        if (statusData.appId) {
            setStatusData((prev) => ({...prev, status: "cleanup", details: undefined}))
            await removeApp(statusData.appId).catch(console.error)
            mutate()
        }
        handleTemplateCardClick(templateId as string)
    }

    const onTimeoutRetry = async () => {
        if (!statusData.appId) return
        setStatusData((prev) => ({...prev, status: "starting_app", details: undefined}))
        try {
            await waitForAppToStart({appId: statusData.appId, timeout})
        } catch (error: any) {
            if (error.message === "timeout") {
                setStatusData((prev) => ({...prev, status: "timeout", details: undefined}))
            } else {
                setStatusData((prev) => ({...prev, status: "error", details: error}))
            }
        }
        setStatusData((prev) => ({...prev, status: "success", details: undefined}))
        mutate()
    }

    const appNameExist = useMemo(
        () =>
            apps.some((app: GenericObject) => app.app_name.toLowerCase() === newApp.toLowerCase()),
        [apps, newApp],
    )

    return (
        <ConfigProvider
            theme={{
                algorithm: appTheme === "dark" ? theme.darkAlgorithm : theme.defaultAlgorithm,
            }}
        >
            <div className={classes.container}>
                {isLoading ? (
                    <div>
                        <ResultComponent status={"info"} title="Loading..." spinner={true} />
                    </div>
                ) : error ? (
                    <div>
                        <ResultComponent status={"error"} title="Failed to load" />
                    </div>
                ) : Array.isArray(apps) && apps.length ? (
                    <>
                        <h1 className={classes.h1}>Applications</h1>
                        <Divider className={classes.divider} />
                        <div className={classes.cardsList}>
                            {Array.isArray(apps) && (
                                <>
                                    <Card
                                        className={classes.createCard}
                                        onClick={() => {
                                            if (isDemo() && apps.length > 2) {
                                                showMaxAppError()
                                            } else {
                                                showCreateAppModal()
                                            }
                                        }}
                                    >
                                        <Card.Meta
                                            data-cy="create-new-ap`p-button"
                                            className={classes.createCardMeta}
                                            title={<div>Create new app</div>}
                                            avatar={<PlusOutlined size={24} />}
                                        />
                                    </Card>

                                    {apps.map((app, index: number) => (
                                        <div key={index}>
                                            <AppCard app={app} />
                                        </div>
                                    ))}
                                </>
                            )}
                        </div>

                        <TipsAndFeatures />
                    </>
                ) : (
                    <Welcome
                        onWriteOwnApp={showWriteAppModal}
                        onCreateFromTemplate={showCreateAppFromTemplateModal}
                    />
                )}
            </div>

            <AddNewAppModal
                open={isCreateAppModalOpen}
                onCancel={handleCreateAppModalCancel}
                onCreateFromTemplate={showCreateAppFromTemplateModal}
                onWriteOwnApp={showWriteAppModal}
            />
            <AddAppFromTemplatedModal
                open={isCreateAppFromTemplateModalOpen}
                onCancel={handleCreateAppFromTemplateModalCancel}
                newApp={newApp}
                templates={templates}
                noTemplateMessage={templateMessage}
                onCardClick={(template) => {
                    showInputTemplateModal()
                    setTemplateId(template.id)
                }}
            />
            <MaxAppModal
                open={isMaxAppModalOpen}
                onCancel={() => {
                    setIsMaxAppModalOpen(false)
                }}
            />
            <Modal
                data-cy="enter-app-name-modal"
                title="Enter the app name"
                open={isInputTemplateModalOpen}
                onCancel={handleInputTemplateModalCancel}
                width={500}
                footer={null}
                centered
                className={classes.modal}
            >
                <Input
                    placeholder="New app name (e.g., chat-app)"
                    value={newApp}
                    onChange={(e) => setNewApp(e.target.value)}
                    disabled={fetchingTemplate}
                />
                {appNameExist && <div className={classes.modalError}>App name already exist</div>}
                {newApp.length > 0 && !isAppNameInputValid(newApp) && (
                    <div className={classes.modalError} data-cy="enter-app-name-modal-text-warning">
                        App name must contain only letters, numbers, underscore, or dash
                    </div>
                )}
                <Button
                    data-cy="enter-app-name-modal-button"
                    className={classes.modalBtn}
                    type="primary"
                    loading={fetchingTemplate}
                    disabled={appNameExist || newApp.length === 0}
                    onClick={() => {
                        if (appNameExist) {
                            notification.warning({
                                message: "Template Selection",
                                description:
                                    "App name already exists. Please choose a different name.",
                                duration: 3,
                            })
                        } else if (
                            fetchingTemplate &&
                            newApp.length > 0 &&
                            isAppNameInputValid(newApp)
                        ) {
                            notification.info({
                                message: "Template Selection",
                                description:
                                    "The template image is currently being fetched. Please wait...",
                                duration: 3,
                            })
                        } else if (
                            !fetchingTemplate &&
                            newApp.length > 0 &&
                            isAppNameInputValid(newApp)
                        ) {
                            handleTemplateCardClick(templateId as string)
                        } else {
                            notification.warning({
                                message: "Template Selection",
                                description:
                                    "Please provide a valid app name to choose a template.",
                                duration: 3,
                            })
                        }
                    }}
                >
                    Create
                </Button>
            </Modal>
            <CreateAppStatusModal
                open={statusModalOpen}
                loading={fetchingTemplate}
                onErrorRetry={onErrorRetry}
                onTimeoutRetry={onTimeoutRetry}
                onCancel={() => setStatusModalOpen(false)}
                statusData={statusData}
                appName={newApp}
            />

            <WriteOwnAppModal open={isWriteAppModalOpen} onCancel={handleWriteApppModalCancel} />
        </ConfigProvider>
    )
}

export default AppSelector<|MERGE_RESOLUTION|>--- conflicted
+++ resolved
@@ -1,24 +1,12 @@
 import {useState, useEffect, useMemo} from "react"
-import {useRouter} from "next/router"
 import {PlusOutlined} from "@ant-design/icons"
-import {Input, Modal, ConfigProvider, theme, Spin, Card, Button, notification, Divider} from "antd"
+import {Input, Modal, ConfigProvider, theme, Card, Button, notification, Divider} from "antd"
 import AppCard from "./AppCard"
 import {Template, GenericObject} from "@/lib/Types"
 import {useAppTheme} from "../Layout/ThemeContextProvider"
-import {CloseCircleFilled} from "@ant-design/icons"
 import TipsAndFeatures from "./TipsAndFeatures"
 import Welcome from "./Welcome"
-<<<<<<< HEAD
-import {isAppNameInputValid, isDemo} from "@/lib/helpers/utils"
-=======
-import {
-    getAllProviderLlmKeys,
-    getApikeys,
-    isAppNameInputValid,
-    isDemo,
-    redirectIfNoLLMKeys,
-} from "@/lib/helpers/utils"
->>>>>>> 5545e587
+import {isAppNameInputValid, isDemo, redirectIfNoLLMKeys} from "@/lib/helpers/utils"
 import {
     createAndStartTemplate,
     getTemplates,
@@ -34,11 +22,8 @@
 import {useProfileData} from "@/contexts/profile.context"
 import CreateAppStatusModal from "./modals/CreateAppStatusModal"
 import {usePostHogAg} from "@/hooks/usePostHogAg"
-<<<<<<< HEAD
 import {getApikeys} from "@/lib/helpers/llmProviders"
-=======
 import ResultComponent from "../ResultComponent/ResultComponent"
->>>>>>> 5545e587
 
 type StyleProps = {
     themeMode: "dark" | "light"
@@ -115,7 +100,6 @@
 const timeout = isDemo() ? 60000 : 30000
 
 const AppSelector: React.FC = () => {
-    const router = useRouter()
     const posthog = usePostHogAg()
     const {appTheme} = useAppTheme()
     const classes = useStyles({themeMode: appTheme} as StyleProps)
@@ -138,10 +122,6 @@
         details: undefined,
         appId: undefined,
     })
-
-    useEffect(() => {
-        getAllProviderLlmKeys()
-    }, [])
 
     const showCreateAppModal = async () => {
         setIsCreateAppModalOpen(true)
