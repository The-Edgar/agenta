--- conflicted
+++ resolved
@@ -2,12 +2,9 @@
 import React from "react"
 import {useAppTheme} from "../Layout/ThemeContextProvider"
 import {createUseStyles} from "react-jss"
-<<<<<<< HEAD
+import {isDemo} from "@/lib/helpers/utils"
 import {CheckCircleFilled, ClockCircleOutlined} from "@ant-design/icons"
 import TypingAnimator from "react-typing-animator"
-=======
-import {isDemo} from "@/lib/helpers/utils"
->>>>>>> 93f11102
 
 type StyleProps = {
     themeMode: "dark" | "light"
@@ -143,14 +140,11 @@
 const Welcome: React.FC<Props> = ({onWriteOwnApp, onCreateFromTemplate}) => {
     const {appTheme} = useAppTheme()
     const classes = useStyles({themeMode: appTheme} as StyleProps)
-<<<<<<< HEAD
     const textArray = [
         "Agenta is the developer-first open source LLM-Ops platform.",
         "Agenta is an open-source LLMOps platform designed to streamline the development of robust LLM applications.",
         "Agenta provides tools for quick experimentation, prompt-engineering, and evaluation, making it easier to iterate on your LLM apps.",
     ]
-=======
->>>>>>> 93f11102
     return (
         <>
             <section>
@@ -225,44 +219,11 @@
                             </Tag>
                         </div>
 
-<<<<<<< HEAD
                         <img
                             src="/assets/complex-img.png"
                             alt="Complex build Image"
                             className={classes.img}
                         />
-=======
-                {!isDemo() && (
-                    <p>
-                        This guide assumes you have completed the installation process. If not,
-                        please follow our{" "}
-                        <a href="https://docs.agenta.ai/installation" target="_blank">
-                            installation guide
-                        </a>
-                        .
-                    </p>
-                )}
-                {isDemo() && (
-                    <p>
-                        Important Note: You are using the demo version of Agenta. Don't forget to
-                        regularly back up your data!
-                        <br />
-                        If you're considering integrating Agenta into your workflow, feel free to{" "}
-                        <a
-                            href="https://join.slack.com/t/agenta-hq/shared_invite/zt-1zsafop5i-Y7~ZySbhRZvKVPV5DO_7IA"
-                            target="_blank"
-                        >
-                            {" "}
-                            join us on Slack{" "}
-                        </a>{" "}
-                        or{" "}
-                        <a href="https://cal.com/mahmoud-mabrouk-ogzgey/demo" target="_blank">
-                            schedule an onboarding session
-                        </a>
-                        .
-                    </p>
-                )}
->>>>>>> 93f11102
 
                         <ul className={classes.steps}>
                             <li>
