--- conflicted
+++ resolved
@@ -8,13 +8,8 @@
     _Evaluation,
     _EvaluationScenario,
 } from "@/lib/Types"
-<<<<<<< HEAD
-import {fetchAllComparisonResults} from "@/services/evaluations"
 import {ColDef, ValueGetterParams} from "ag-grid-community"
-=======
 import {fetchAllComparisonResults} from "@/services/evaluations/api"
-import {ColDef} from "ag-grid-community"
->>>>>>> fe30c467
 import {AgGridReact} from "ag-grid-react"
 import {Button, DropdownProps, Space, Spin, Tag, Tooltip, Typography} from "antd"
 import React, {useEffect, useMemo, useRef, useState} from "react"
