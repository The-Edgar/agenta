--- conflicted
+++ resolved
@@ -30,11 +30,7 @@
 import {useVariants} from "@/lib/hooks/useVariant"
 import {useRouter} from "next/router"
 import {EvaluationFlow, EvaluationType} from "@/lib/enums"
-<<<<<<< HEAD
-import {getLlmProviderKey} from "@/lib/helpers/utils"
-=======
 import {getApikeys} from "@/lib/helpers/utils"
->>>>>>> 3841e706
 import {createUseStyles} from "react-jss"
 import SecondaryButton from "../SecondaryButton/SecondaryButton"
 import {exportCustomCodeEvaluationData} from "@/lib/helpers/evaluate"
@@ -296,11 +292,7 @@
                 outputs: [{variant_id: variants[0].variantId, variant_output: outputVariantX}],
                 inputs: rows[rowNumber].inputs,
                 correct_answer: correctAnswer(rows[rowNumber].inputs),
-<<<<<<< HEAD
-                open_ai_key: getLlmProviderKey("OpenAI"),
-=======
                 open_ai_key: getApikeys(),
->>>>>>> 3841e706
             }
 
             try {
