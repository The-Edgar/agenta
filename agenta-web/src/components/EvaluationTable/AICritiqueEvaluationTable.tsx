--- conflicted
+++ resolved
@@ -1,13 +1,8 @@
 import {useState, useEffect} from "react"
 import type {ColumnType} from "antd/es/table"
 import {LineChartOutlined} from "@ant-design/icons"
-<<<<<<< HEAD
 import {Button, Card, Col, Input, Row, Space, Spin, Statistic, Table, Tag} from "antd"
-import {Evaluation, Variant} from "@/lib/Types"
-=======
-import {Button, Card, Col, Input, Row, Space, Spin, Statistic, Table, Tag, message} from "antd"
 import {Evaluation} from "@/lib/Types"
->>>>>>> df5ab561
 import {
     updateEvaluationScenario,
     callVariant,
@@ -16,11 +11,7 @@
 } from "@/lib/services/api"
 import {useVariants} from "@/lib/hooks/useVariant"
 import {useRouter} from "next/router"
-<<<<<<< HEAD
-import {EvaluationFlow} from "@/lib/enums"
-=======
 import {EvaluationFlow, EvaluationType} from "@/lib/enums"
->>>>>>> df5ab561
 import {getOpenAIKey} from "@/lib/helpers/utils"
 
 interface AICritiqueEvaluationTableProps {
@@ -145,39 +136,20 @@
         }, {})
 
         const columnsDataNames = ["columnData0"]
-<<<<<<< HEAD
-        for (const [idx, columnName] of columnsDataNames.entries()) {
+        let idx = 0
+        for (const columnName of columnsDataNames) {
             setRowValue(rowIndex, "evaluationFlow", EvaluationFlow.COMPARISON_RUN_STARTED)
 
             let result = await callVariant(
                 inputParamsDict,
-                variantData[idx].inputParams,
-                variantData[idx].optParams,
-                variantData[idx].URIPath,
+                variantData[idx].inputParams!,
+                variantData[idx].optParams!,
+                variantData[idx].URIPath!,
             )
-            setRowValue(rowIndex, columnName, result)
+            setRowValue(rowIndex, columnName as any, result)
             await evaluate(rowIndex)
             setShouldFetchResults(true)
-=======
-        let idx = 0
-        for (const columnName of columnsDataNames) {
-            try {
-                setRowValue(rowIndex, "evaluationFlow", EvaluationFlow.COMPARISON_RUN_STARTED)
-
-                let result = await callVariant(
-                    inputParamsDict,
-                    variantData[idx].inputParams!,
-                    variantData[idx].optParams!,
-                    variantData[idx].URIPath!,
-                )
-                setRowValue(rowIndex, columnName as any, result)
-                await evaluate(rowIndex)
-                setShouldFetchResults(true)
-            } catch (e) {
-                message.error("Oops! Something went wrong")
-            }
             idx++
->>>>>>> df5ab561
         }
     }
 
