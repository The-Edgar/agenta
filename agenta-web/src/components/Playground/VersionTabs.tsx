// VersionTabs.tsx

import React, { useState, useEffect } from 'react';
import { Tabs, Modal, Input, Select, Space, Typography, message } from 'antd';
import ViewNavigation from './ViewNavigation';
import { useRouter } from 'next/router';
import AppContext from '@/contexts/appContext';
<<<<<<< HEAD
import { listVariants } from '@/lib/services/api';
=======
import { API_BASE_URL } from '@/services/api';
import axios from 'axios';
import { set } from 'cypress/types/lodash';
>>>>>>> 17e224f3
const { TabPane } = Tabs;

export interface Variant {
    variantName: string;
    templateVariantName: string | null; // template name of the variant in case it has a precursor. Needed to compute the URI path
    persistent: boolean;  // whether the variant is persistent in the backend or not
    parameters: Record<string, string> | null;  // parameters of the variant. Only set in the case of forked variants
}

function addTab(setActiveKey: any, setVariants: any, variants: Variant[], templateVariantName: string, newVariantName: string) {
    // 1) Check if variant with the same name already exists
    const existingVariant = variants.find(variant => variant.variantName === newVariantName);

    if (existingVariant) {
        message.error('A variant with this name already exists. Please choose a different name.');
        return;
    }

    // Find the template variant
    const templateVariant = variants.find(variant => variant.variantName === templateVariantName);

    // Check if the template variant exists
    if (!templateVariant) {
        message.error('Template variant not found. Please choose a valid variant.');
        return;
    }

    const newTemplateVariantName = templateVariant.templateVariantName ? templateVariant.templateVariantName : templateVariantName;

    const newVariant: Variant = {
        variantName: newVariantName,
        templateVariantName: newTemplateVariantName,
        persistent: false,
        parameters: templateVariant.parameters,
    }

    setVariants(prevState => [...prevState, newVariant])
    setActiveKey(newVariantName);
}

function removeTab(setActiveKey: any, setVariants: any, variants: Variant[], activeKey: string) {
    console.log(activeKey)
    const newVariants = variants.filter(variant => variant.variantName !== activeKey);

    let newActiveKey = '';
    if (newVariants.length > 0) {

        newActiveKey = newVariants[newVariants.length - 1].variantName;
    }
    console.log(newActiveKey, newVariants)
    setVariants(newVariants);
    setActiveKey(newActiveKey);
}



const VersionTabs: React.FC = () => {
    const { app } = React.useContext(AppContext);
    const router = useRouter();
    const [templateVariantName, setTemplateVariantName] = useState("");  // We use this to save the template variant name when the user creates a new variant
    const [activeKey, setActiveKey] = useState('1');
    const [tabList, setTabList] = useState([]);
    const [isModalOpen, setIsModalOpen] = useState(false);
    const [variants, setVariants] = useState<Variant[]>([]);  // These are the variants that exist in the backend
    const [isLoading, setIsLoading] = useState(true);
    const [isError, setIsError] = useState(false);
    const [newVariantName, setNewVariantName] = useState("");  // This is the name of the new variant that the user is creating
    const { Text } = Typography; // Destructure Text from Typography for text components
    useEffect(() => {
        if (app == "") {
            router.push("/");
        }
    }, [app]);

    useEffect(() => {
        const fetchData = async () => {
            try {
                const backendVariants = await axios.get(`${API_BASE_URL}/api/app_variant/list_variants/?app_name=${app}`);

                if (backendVariants.data && Array.isArray(backendVariants.data) && backendVariants.data.length > 0) {
                    console.log(backendVariants)
                    const backendVariantsProcessed = backendVariants.data.map((variant: Record<string, any>) => {
                        let v: Variant = {
                            variantName: variant.variant_name,
                            templateVariantName: variant.previous_variant_name,
                            persistent: true,
                            parameters: variant.parameters
                        }
                        return v;
                    });
                    setVariants(backendVariantsProcessed);
                    setActiveKey(backendVariantsProcessed[0].variantName);
                }
                setIsLoading(false);
            } catch (error) {
                setIsError(true);
                setIsLoading(false);
            }
        };

        fetchData();
    }, [app]);

    if (isError) return <div>failed to load</div>
    if (isLoading) return <div>loading...</div>

    return (
        <div>
            <Tabs
                type="editable-card"
                activeKey={activeKey}
                onChange={setActiveKey}
                onEdit={(targetKey, action) => {
                    if (action === 'add') {
                        setIsModalOpen(true);
                    } else if (action === 'remove') {
                        removeTab(setActiveKey, setVariants, variants, targetKey);
                    }
                }}
            >
                {variants.map((variant, index) => (
                    <TabPane tab={`Variant ${variant.variantName}`} key={variant.variantName} closable={!variant.persistent}>
                        <ViewNavigation variant={variant} />
                    </TabPane>
                ))}

            </Tabs>

            <Modal
                title="Create a New Variant"
                visible={isModalOpen}
                onOk={() => {
                    setIsModalOpen(false);
                    addTab(setActiveKey, setVariants, variants, templateVariantName, newVariantName);
                }}
                onCancel={() => setIsModalOpen(false)}
                centered
            >
                <Space direction="vertical" size={20}>
                    <div>
                        <Text>Enter a unique name for the new variant:</Text>
                        <Input
                            placeholder="New variant name"
                            onChange={e => setNewVariantName(e.target.value)}
                        />
                    </div>

                    <div>
                        <Text>Select an existing variant to use as a template:</Text>
                        <Select
                            style={{ width: '100%' }}
                            placeholder="Select a variant"
                            onChange={setTemplateVariantName}
                            options={variants.map(variant => ({ value: variant.variantName, label: variant.variantName }))}
                        />
                    </div>
                </Space>
            </Modal> </div>
    );
};

export default VersionTabs;<|MERGE_RESOLUTION|>--- conflicted
+++ resolved
@@ -5,13 +5,8 @@
 import ViewNavigation from './ViewNavigation';
 import { useRouter } from 'next/router';
 import AppContext from '@/contexts/appContext';
-<<<<<<< HEAD
-import { listVariants } from '@/lib/services/api';
-=======
-import { API_BASE_URL } from '@/services/api';
+import { API_BASE_URL } from '@/lib/services/api';
 import axios from 'axios';
-import { set } from 'cypress/types/lodash';
->>>>>>> 17e224f3
 const { TabPane } = Tabs;
 
 export interface Variant {
