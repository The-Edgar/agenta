--- conflicted
+++ resolved
@@ -1,12 +1,7 @@
 import { useState } from 'react';
 import React from 'react';
-<<<<<<< HEAD
-import { Parameter } from '@/lib/helpers/openapi_parser';
-import { Input, Slider, Row, Col, InputNumber } from 'antd';
-=======
-import { Parameter } from '@/services/api';
+import { Parameter } from '@/lib/services/api';
 import { Input, Slider, Row, Col, InputNumber, Button, Tooltip } from 'antd';
->>>>>>> 889d0f86
 
 interface Props {
     optParams: Parameter[] | null;  // The optional parameters
