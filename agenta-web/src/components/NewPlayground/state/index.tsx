--- conflicted
+++ resolved
@@ -52,14 +52,9 @@
 export const initialState: InitialStateType = {
     variants: [],
     selected: [],
-<<<<<<< HEAD
-    dirtyStates: new Map<string, boolean>(),
+    dirtyStates: {},
     generationData: {
         messages: {} as InitialStateType["generationData"]["messages"],
         inputs: {} as InitialStateType["generationData"]["inputs"],
     } as InitialStateType["generationData"],
-=======
-    dirtyStates: {},
-    generationData: {} as InitialStateType["generationData"],
->>>>>>> c255ee79
 }