import GenericDrawer from "@/components/GenericDrawer"
import StatusRenderer from "@/components/pages/observability/components/StatusRenderer"
import TraceContent from "@/components/pages/observability/drawer/TraceContent"
import TraceHeader from "@/components/pages/observability/drawer/TraceHeader"
import TraceTree from "@/components/pages/observability/drawer/TraceTree"
import Filters from "@/components/Filters/Filters"
import Sort from "@/components/Filters/Sort"
import ResultTag from "@/components/ResultTag/ResultTag"
import {useQueryParam} from "@/hooks/useQuery"
import {formatCurrency, formatLatency, formatTokenUsage} from "@/lib/helpers/formatters"
<<<<<<< HEAD
import {findTraceNodeById} from "@/lib/helpers/observability_helpers"
import {getNestedProperties, getTimeRangeUnit, matcheFilterCriteria} from "@/lib/helpers/utils"
import {useTraces} from "@/lib/hooks/useTraces"
import {Filter, JSSTheme} from "@/lib/Types"
import {observabilityTransformer} from "@/services/observability/core"
import {_AgentaRootsResponse, AgentaNodeDTO} from "@/services/observability/types"
import {Input, Space, Table, Typography} from "antd"
=======
import {getNodeById} from "@/lib/helpers/observability_helpers"
import {useTraces} from "@/lib/hooks/useTraces"
import {JSSTheme} from "@/lib/Types"
import {_AgentaRootsResponse} from "@/services/observability/types"
import {Table, Typography} from "antd"
>>>>>>> e8de649a
import {ColumnsType} from "antd/es/table"
import dayjs from "dayjs"
import React, {useEffect, useMemo, useState} from "react"
import {createUseStyles} from "react-jss"

const useStyles = createUseStyles((theme: JSSTheme) => ({
    title: {
        fontSize: theme.fontSizeHeading4,
        fontWeight: theme.fontWeightMedium,
        lineHeight: theme.lineHeightHeading4,
    },
}))

interface Props {}

const ObservabilityDashboard = ({}: Props) => {
    const classes = useStyles()
    const [selectedTraceId, setSelectedTraceId] = useQueryParam("trace", "")
    const [searchTerm, setSearchTerm] = useState("")
    const [filterTrace, setFilterTrace] = useState<Filter>({} as Filter)
    const [sortTrace, setSortTrace] = useState("14 days")
    const {traces} = useTraces()

<<<<<<< HEAD
    const filterColumns = [
        {column: "inputs", mapping: "data.inputs.topic"},
        {column: "outputs", mapping: "data.outputs"},
        {column: "status", mapping: "status.code"},
        {column: "costs", mapping: "metrics.acc.costs.total"},
        {column: "tokens", mapping: "metrics.acc.tokens.total"},
        {column: "node name", mapping: "node.name"},
        {column: "node type", mapping: "node.type"},
    ]

    // const activeTrace = useMemo(
    //     () => traces?.find((item) => item.root.id === selectedTraceId) ?? null,
    //     [selectedTraceId, traces],
    // )
=======
    const activeTraceIndex = useMemo(
        () => traces?.findIndex((item) => item.root.id === selectedTraceId),
        [selectedTraceId, traces],
    )

    const activeTrace = useMemo(() => traces[activeTraceIndex] ?? null, [activeTraceIndex, traces])
>>>>>>> e8de649a

    const [selected, setSelected] = useState(activeTrace?.key)

    const [selectedItem, setSelectedItem] = useState<_AgentaRootsResponse | null>(
        getNodeById(traces, selected),
    )

    useEffect(() => {
        setSelected(activeTrace?.key)
    }, [activeTrace])

    const handleTreeNodeClick = (nodeId: string) => {
        const selectedNode = activeTrace ? getNodeById(activeTrace, nodeId) : null
        if (selectedNode) {
            setSelectedItem(selectedNode)
        }
    }

    const filteredTrace = useMemo(() => {
        let filtered = traces

        if (filterTrace.keyword) {
            const {column, condition, keyword} = filterTrace

            filtered = filtered?.filter((trace) => {
                const propertyValue = getNestedProperties(trace, column)
                return matcheFilterCriteria({data: propertyValue, condition, keyword})
            })
        }

        if (sortTrace) {
            const now = dayjs()
            const {duration, unit} = getTimeRangeUnit(sortTrace)

            if (duration === Infinity) {
                return filtered
            }

            filtered = filtered?.filter((item) => {
                const itemDate = dayjs(item.lifecycle.created_at)
                return itemDate.isAfter(now.subtract(duration, unit))
            })
        }

        if (searchTerm) {
            filtered = filtered?.filter((item) =>
                item.data?.outputs.toLowerCase().includes(searchTerm.toLowerCase()),
            )
        }

        return filtered
    }, [searchTerm, traces, sortTrace, filterTrace])

    console.log(filteredTrace)

    const columns: ColumnsType<_AgentaRootsResponse> = [
        {
            title: "ID",
            dataIndex: ["key"],
            key: "key",
            onHeaderCell: () => ({
                style: {minWidth: 200},
            }),
            fixed: "left",
            render: (_, record) => {
                return <ResultTag value1={`# ${record.key.split("-")[0]}`} />
            },
        },
        {
            title: "Timestamp",
            key: "timestamp",
            dataIndex: ["time", "start"],
            onHeaderCell: () => ({
                style: {minWidth: 200},
            }),
            render: (_, record) => {
                return <div>{dayjs(record.time.start).format("HH:mm:ss DD MMM YYYY")}</div>
            },
        },
        {
            title: "Inputs",
            key: "inputs",
            onHeaderCell: () => ({
                style: {minWidth: 350},
            }),
        },
        {
            title: "Outputs",
            key: "outputs",
            onHeaderCell: () => ({
                style: {minWidth: 350},
            }),
        },
        {
            title: "Status",
            key: "status",
            dataIndex: ["status", "code"],
            onHeaderCell: () => ({
                style: {minWidth: 160},
            }),
            render: (_, record) => StatusRenderer(record.status),
        },
        {
            title: "Latency",
            key: "latency",
            dataIndex: ["time", "span"],
            onHeaderCell: () => ({
                style: {minWidth: 80},
            }),
            render: (_, record) => <div>{formatLatency(record.time.span / 1000000)}</div>,
        },
        {
            title: "Usage",
            key: "usage",
            dataIndex: ["metrics", "acc", "tokens", "total"],
            onHeaderCell: () => ({
                style: {minWidth: 80},
            }),
            render: (_, record) => (
                <div>{formatTokenUsage(record.metrics?.acc?.tokens?.total)}</div>
            ),
        },
        {
            title: "Total cost",
            key: "total_cost",
            dataIndex: ["metrics", "acc", "costs", "total"],
            onHeaderCell: () => ({
                style: {minWidth: 80},
            }),
            render: (_, record) => <div>{formatCurrency(record.metrics?.acc?.costs?.total)}</div>,
        },
    ]

    return (
        <div className="flex flex-col gap-6">
            <Typography.Text className={classes.title}>Observability</Typography.Text>
            <Space>
                <Input.Search
                    placeholder="Search"
                    className="w-[400px]"
                    allowClear
                    value={searchTerm}
                    onChange={(e) => setSearchTerm(e.target.value)}
                />
                <Sort setSort={setSortTrace} sort={sortTrace} />
                <Filters setFilterValue={setFilterTrace} columns={filterColumns} />
            </Space>
            {traces?.length ? (
                <Table
                    columns={columns}
                    dataSource={filteredTrace}
                    bordered
                    style={{cursor: "pointer"}}
                    onRow={(record) => ({
                        onClick: () => {
                            setSelectedTraceId(record.root.id)
                        },
                    })}
                    pagination={false}
                    scroll={{x: "max-content"}}
                />
            ) : null}

            {activeTrace && !!traces?.length && (
                <GenericDrawer
                    open={!!selectedTraceId}
                    onClose={() => setSelectedTraceId("")}
                    expandable
                    headerExtra={
                        <TraceHeader
                            activeTrace={activeTrace}
                            traces={traces}
                            setSelectedTraceId={setSelectedTraceId}
                            activeTraceIndex={activeTraceIndex}
                        />
                    }
                    mainContent={selectedItem ? <TraceContent activeTrace={selectedItem} /> : null}
                    sideContent={
                        <TraceTree
                            activeTrace={activeTrace}
                            selected={selected}
                            setSelected={(nodeId) => {
                                setSelected(nodeId)
                                handleTreeNodeClick(nodeId.toString())
                            }}
                        />
                    }
                />
            )}
        </div>
    )
}

export default ObservabilityDashboard<|MERGE_RESOLUTION|>--- conflicted
+++ resolved
@@ -8,25 +8,16 @@
 import ResultTag from "@/components/ResultTag/ResultTag"
 import {useQueryParam} from "@/hooks/useQuery"
 import {formatCurrency, formatLatency, formatTokenUsage} from "@/lib/helpers/formatters"
-<<<<<<< HEAD
-import {findTraceNodeById} from "@/lib/helpers/observability_helpers"
-import {getNestedProperties, getTimeRangeUnit, matcheFilterCriteria} from "@/lib/helpers/utils"
+import {getNodeById} from "@/lib/helpers/observability_helpers"
 import {useTraces} from "@/lib/hooks/useTraces"
 import {Filter, JSSTheme} from "@/lib/Types"
-import {observabilityTransformer} from "@/services/observability/core"
-import {_AgentaRootsResponse, AgentaNodeDTO} from "@/services/observability/types"
-import {Input, Space, Table, Typography} from "antd"
-=======
-import {getNodeById} from "@/lib/helpers/observability_helpers"
-import {useTraces} from "@/lib/hooks/useTraces"
-import {JSSTheme} from "@/lib/Types"
 import {_AgentaRootsResponse} from "@/services/observability/types"
-import {Table, Typography} from "antd"
->>>>>>> e8de649a
+import {Radio, RadioChangeEvent, Space, Table, Typography} from "antd"
 import {ColumnsType} from "antd/es/table"
 import dayjs from "dayjs"
 import React, {useEffect, useMemo, useState} from "react"
 import {createUseStyles} from "react-jss"
+import {getNestedProperties, getTimeRangeUnit, matcheFilterCriteria} from "@/lib/helpers/utils"
 
 const useStyles = createUseStyles((theme: JSSTheme) => ({
     title: {
@@ -42,33 +33,27 @@
     const classes = useStyles()
     const [selectedTraceId, setSelectedTraceId] = useQueryParam("trace", "")
     const [searchTerm, setSearchTerm] = useState("")
-    const [filterTrace, setFilterTrace] = useState<Filter>({} as Filter)
+    const [filterTrace, setFilterTrace] = useState<Filter[]>([] as Filter[])
     const [sortTrace, setSortTrace] = useState("14 days")
+    const [traceTabs, setTraceTabs] = useState("root calls")
     const {traces} = useTraces()
 
-<<<<<<< HEAD
     const filterColumns = [
         {column: "inputs", mapping: "data.inputs.topic"},
         {column: "outputs", mapping: "data.outputs"},
         {column: "status", mapping: "status.code"},
         {column: "costs", mapping: "metrics.acc.costs.total"},
         {column: "tokens", mapping: "metrics.acc.tokens.total"},
-        {column: "node name", mapping: "node.name"},
-        {column: "node type", mapping: "node.type"},
+        {column: "node_name", mapping: "node.name"},
+        {column: "node_type", mapping: "node.type"},
     ]
 
-    // const activeTrace = useMemo(
-    //     () => traces?.find((item) => item.root.id === selectedTraceId) ?? null,
-    //     [selectedTraceId, traces],
-    // )
-=======
     const activeTraceIndex = useMemo(
         () => traces?.findIndex((item) => item.root.id === selectedTraceId),
         [selectedTraceId, traces],
     )
 
     const activeTrace = useMemo(() => traces[activeTraceIndex] ?? null, [activeTraceIndex, traces])
->>>>>>> e8de649a
 
     const [selected, setSelected] = useState(activeTrace?.key)
 
@@ -87,15 +72,20 @@
         }
     }
 
+    const onTraceTabChange = (e: RadioChangeEvent) => {
+        setTraceTabs(e.target.value)
+    }
+
     const filteredTrace = useMemo(() => {
         let filtered = traces
 
-        if (filterTrace.keyword) {
-            const {column, condition, keyword} = filterTrace
-
-            filtered = filtered?.filter((trace) => {
-                const propertyValue = getNestedProperties(trace, column)
-                return matcheFilterCriteria({data: propertyValue, condition, keyword})
+        if (filterTrace[0]?.keyword) {
+            filterTrace.map((item) => {
+                const {column, condition, keyword} = item
+                filtered = filtered?.filter((trace) => {
+                    const propertyValue = getNestedProperties(trace, column)
+                    return matcheFilterCriteria({data: propertyValue, condition, keyword})
+                })
             })
         }
 
@@ -112,17 +102,7 @@
                 return itemDate.isAfter(now.subtract(duration, unit))
             })
         }
-
-        if (searchTerm) {
-            filtered = filtered?.filter((item) =>
-                item.data?.outputs.toLowerCase().includes(searchTerm.toLowerCase()),
-            )
-        }
-
-        return filtered
-    }, [searchTerm, traces, sortTrace, filterTrace])
-
-    console.log(filteredTrace)
+    }, [traces, sortTrace, filterTrace])
 
     const columns: ColumnsType<_AgentaRootsResponse> = [
         {
@@ -205,31 +185,37 @@
     return (
         <div className="flex flex-col gap-6">
             <Typography.Text className={classes.title}>Observability</Typography.Text>
-            <Space>
-                <Input.Search
-                    placeholder="Search"
-                    className="w-[400px]"
-                    allowClear
-                    value={searchTerm}
-                    onChange={(e) => setSearchTerm(e.target.value)}
-                />
-                <Sort setSort={setSortTrace} sort={sortTrace} />
-                <Filters setFilterValue={setFilterTrace} columns={filterColumns} />
-            </Space>
+
             {traces?.length ? (
-                <Table
-                    columns={columns}
-                    dataSource={filteredTrace}
-                    bordered
-                    style={{cursor: "pointer"}}
-                    onRow={(record) => ({
-                        onClick: () => {
-                            setSelectedTraceId(record.root.id)
-                        },
-                    })}
-                    pagination={false}
-                    scroll={{x: "max-content"}}
-                />
+                <section className="flex flex-col gap-2">
+                    <Space>
+                        <Filters
+                            filterValue={filterTrace}
+                            setFilterValue={setFilterTrace}
+                            columns={filterColumns}
+                        />
+                        <Sort setSort={setSortTrace} sort={sortTrace} />
+
+                        <Radio.Group value={traceTabs} onChange={onTraceTabChange}>
+                            <Radio.Button value="root calls">Root calls</Radio.Button>
+                            <Radio.Button value="generations">Generation</Radio.Button>
+                            <Radio.Button value="all runs">All runs</Radio.Button>
+                        </Radio.Group>
+                    </Space>
+                    <Table
+                        columns={columns}
+                        dataSource={filteredTrace}
+                        bordered
+                        style={{cursor: "pointer"}}
+                        onRow={(record) => ({
+                            onClick: () => {
+                                setSelectedTraceId(record.root.id)
+                            },
+                        })}
+                        pagination={false}
+                        scroll={{x: "max-content"}}
+                    />
+                </section>
             ) : null}
 
             {activeTrace && !!traces?.length && (
