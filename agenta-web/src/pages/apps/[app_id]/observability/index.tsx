--- conflicted
+++ resolved
@@ -39,13 +39,9 @@
 import {getAppValues} from "@/contexts/app.context"
 import {convertToCsv, downloadCsv} from "@/lib/helpers/fileManipulations"
 import {useUpdateEffect} from "usehooks-ts"
-<<<<<<< HEAD
-import {getStringOrJson} from "@/lib/helpers/utils"
-=======
 import {getAgentaApiUrl, getStringOrJson} from "@/lib/helpers/utils"
 import axios from "axios"
 import ObservabilityContextProvider, {useObservabilityData} from "@/contexts/observability.context"
->>>>>>> 6b602b9a
 
 const useStyles = createUseStyles((theme: JSSTheme) => ({
     title: {
@@ -66,16 +62,11 @@
 type TraceTabTypes = "tree" | "node" | "chat"
 
 const ObservabilityDashboard = ({}: Props) => {
-    const {traces, isLoading} = useObservabilityData()
+    const {traces, isLoading, count, fetchTraces} = useObservabilityData()
     const appId = useAppId()
     const router = useRouter()
     const classes = useStyles()
     const [selectedTraceId, setSelectedTraceId] = useQueryParam("trace", "")
-<<<<<<< HEAD
-    const {traces, isLoadingTraces, count, fetchTraces} = useTraces()
-=======
-    const {setIsLoadingTraces, setTraces} = useTraces()
->>>>>>> 6b602b9a
     const [searchQuery, setSearchQuery] = useState("")
     const [traceTabs, setTraceTabs] = useState<TraceTabTypes>("tree")
     const [editColumns, setEditColumns] = useState<string[]>(["span_type"])
