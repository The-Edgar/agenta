--- conflicted
+++ resolved
@@ -4,13 +4,10 @@
 import axios from "@/lib/helpers/axiosConfig"
 import {useRouter} from "next/router"
 import {createUseStyles} from "react-jss"
-<<<<<<< HEAD
-import {getAgentaApiUrl} from "@/lib/helpers/utils"
-=======
 import {isValidCSVFile, isValidJSONFile} from "@/lib/helpers/fileManipulations"
 import {GenericObject} from "@/lib/Types"
 import {globalErrorHandler} from "@/lib/helpers/errorHandler"
->>>>>>> 68b7fa93
+import {getAgentaApiUrl} from "@/lib/helpers/utils"
 
 const useStyles = createUseStyles({
     fileFormatBtn: {
@@ -62,13 +59,8 @@
             try {
                 setUploadLoading(true)
                 // TODO: move to api.ts
-<<<<<<< HEAD
-                await axios.post(`${getAgentaApiUrl()}/api/testsets/upload/`, formData, {
-                    headers: {
-                        "Content-Type": "multipart/form-data",
-=======
                 await axios.post(
-                    `${process.env.NEXT_PUBLIC_AGENTA_API_URL}/api/testsets/upload/`,
+                    `${getAgentaApiUrl()}/api/testsets/upload/`,
                     formData,
                     {
                         headers: {
@@ -76,9 +68,8 @@
                         },
                         //@ts-ignore
                         _ignoreError: true,
->>>>>>> 68b7fa93
                     },
-                })
+                )
                 form.resetFields()
                 router.push(`/apps/${appId}/testsets`)
             } catch (e: any) {
