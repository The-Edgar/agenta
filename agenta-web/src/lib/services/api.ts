import useSWR from "swr"
import axios from "@/lib//helpers/axiosConfig"
import {parseOpenApiSchema} from "@/lib/helpers/openapi_parser"
import {
    Variant,
    Parameter,
    EvaluationResponseType,
    Evaluation,
    AppTemplate,
    GenericObject,
    TemplateImage,
    Environment,
    CreateCustomEvaluation,
    ExecuteCustomEvalCode,
    ListAppsItem,
    AICritiqueCreate,
} from "@/lib/Types"
import {
    fromEvaluationResponseToEvaluation,
    fromEvaluationScenarioResponseToEvaluationScenario,
} from "../transformers"
import {EvaluationFlow, EvaluationType} from "../enums"
import {delay} from "../helpers/utils"
import {useProfileData} from "@/contexts/profile.context"
/**
 * Raw interface for the parameters parsed from the openapi.json
 */

const fetcher = (url: string) => axios.get(url).then((res) => res.data)

export async function fetchVariants(
    appId: string,
    ignoreAxiosError: boolean = false,
): Promise<Variant[]> {
    const response = await axios.get(
        `${process.env.NEXT_PUBLIC_AGENTA_API_URL}/api/apps/${appId}/variants/`,
        {_ignoreError: ignoreAxiosError} as any,
    )

    if (response.data && Array.isArray(response.data) && response.data.length > 0) {
        return response.data.map((variant: Record<string, any>) => {
            let v: Variant = {
                variantName: variant.variant_name,
                templateVariantName: variant.previous_variant_name,
                persistent: true,
                parameters: variant.parameters,
                previousVariantName: variant.previous_variant_name || null,
<<<<<<< HEAD
                baseName: variant.base_name || null,
                configName: variant.config_name || null,
=======
                variantId: variant.variant_id,
                baseId: variant.base_id,
                baseName: variant.base_name,
                configId: variant.config_id,
                configName: variant.config_name,
>>>>>>> e17a5246
            }
            return v
        })
    }

    return []
}

export function restartAppVariantContainer(variantId: string) {
    return axios.post(
        `${process.env.NEXT_PUBLIC_AGENTA_API_URL}/api/containers/restart_container/`,
        {variant_id: variantId},
    )
}

/**
 * Calls the variant endpoint with the input parameters and the optional parameters and returns the response.
 * @param inputParametersDict A dictionary of the input parameters to be passed to the variant endpoint
 * @param inputParamDefinition A list of the parameters that are defined in the openapi.json (these are only part of the input params, the rest is defined by the user in the optparms)
 * @param optionalParameters The optional parameters (prompt, models, AND DICTINPUTS WHICH ARE TO BE USED TO ADD INPUTS )
 * @param URIPath
 * @returns
 */
export async function callVariant(
    inputParametersDict: Record<string, string>,
    inputParamDefinition: Parameter[],
    optionalParameters: Parameter[],
    appId: string,
    baseId: string,
) {
    // Separate input parameters into two dictionaries based on the 'input' property
    const mainInputParams: Record<string, string> = {} // Parameters with input = true
    const secondaryInputParams: Record<string, string> = {} // Parameters with input = false
    for (let key of Object.keys(inputParametersDict)) {
        const paramDefinition = inputParamDefinition.find((param) => param.name === key)

        // If parameter definition is found and its 'input' property is false,
        // then it goes to 'secondaryInputParams', otherwise to 'mainInputParams'
        if (paramDefinition && !paramDefinition.input) {
            secondaryInputParams[key] = inputParametersDict[key]
        } else {
            mainInputParams[key] = inputParametersDict[key]
        }
    }

    optionalParameters = optionalParameters || []

    const optParams = optionalParameters
        .filter((param) => param.default)
        .filter((param) => param.type !== "object") // remove dics from optional parameters
        .reduce((acc: any, param) => {
            acc[param.name] = param.default
            return acc
        }, {})
    const requestBody = {
        ["inputs"]: secondaryInputParams,
        ...mainInputParams,
        ...optParams,
    }

    const appContainerURI = await getAppContainerURL(appId, undefined, baseId)

    return axios.post(`${appContainerURI}/generate`, requestBody).then((res) => {
        return res.data
    })
}

/**
 * Parses the openapi.json from a variant and returns the parameters as an array of objects.
 * @param app
 * @param variantName
 * @returns
 */
export const getVariantParametersFromOpenAPI = async (
    appId: string,
    variantId?: string,
    baseId?: string,
    ignoreAxiosError: boolean = false,
) => {
<<<<<<< HEAD
    // TODO: Change this to variant.baseName
    const sourceName =
        variant.baseName ??
        (variant.templateVariantName ? variant.templateVariantName : variant.variantName)
    const appContainerURIPath = await getAppContainerURL(app, sourceName)
    const url = `${process.env.NEXT_PUBLIC_AGENTA_API_URL}/${appContainerURIPath}/openapi.json`
=======
    const appContainerURI = await getAppContainerURL(appId, variantId, baseId)
    const url = `${appContainerURI}/openapi.json`
>>>>>>> e17a5246
    const response = await axios.get(url, {_ignoreError: ignoreAxiosError} as any)
    let APIParams = parseOpenApiSchema(response.data)
    // we create a new param for DictInput that will contain the name of the inputs
    APIParams = APIParams.map((param) => {
        if (param.type === "object") {
            // if param.default is defined
            if (param?.default) {
                param.default = param.default.map((item: string) => {
                    return {name: item}
                })
            } else {
                param.default = []
            }
        }
        return param
    })
    const initOptParams = APIParams.filter((param) => !param.input) // contains the default values too!
    const inputParams = APIParams.filter((param) => param.input) // don't have input values
    return {initOptParams, inputParams}
}

// Define a type for our cache
interface Cache {
    [key: string]: string
}

// Create the cache object
const urlCache: Cache = {}

/**
 * Retries the container url for an app
 * @param {string} appId - The id of the app
 * @param {string} variantId - The id of the variant
 * @returns {Promise<string>} - Returns the URL path or an empty string
 * @throws {Error} - Throws an error if the request fails
 */
<<<<<<< HEAD
export const getAppContainerURL = async (app: string, baseName: string): Promise<string> => {
=======
export const getAppContainerURL = async (
    appId: string,
    variantId?: string,
    baseId?: string,
): Promise<string> => {
>>>>>>> e17a5246
    try {
        // Null-check for the environment variable
        if (!process.env.NEXT_PUBLIC_AGENTA_API_URL) {
            throw new Error("Environment variable NEXT_PUBLIC_AGENTA_API_URL is not set.")
        }

<<<<<<< HEAD
        const queryParam = `?app_name=${app}&base_name=${baseName}`
        const cacheKey = `${app}_${baseName}`
=======
        let cacheKey = appId
        if (variantId) cacheKey += `_${variantId}`
        if (baseId) cacheKey += `_${baseId}`
>>>>>>> e17a5246

        // Check if the URL is already cached
        if (urlCache[cacheKey]) {
            return urlCache[cacheKey]
        }

        // Retrieve container URL from backend
        const url = `${process.env.NEXT_PUBLIC_AGENTA_API_URL}/api/containers/container_url/`
        const response = await axios.get(url, {params: {variant_id: variantId, base_id: baseId}})
        if (response.status === 200 && response.data && response.data.uri) {
            // Cache the URL before returning
            urlCache[cacheKey] = response.data.uri
            return response.data.uri
        } else {
            return ""
        }
    } catch (error) {
        // Forward the error so it can be handled by the calling function
        throw error
    }
}

/**
 * Saves a new variant to the database based on previous
 */
<<<<<<< HEAD
export async function saveNewVariant(appName: string, variant: Variant, parameters: Parameter[]) {
    const appVariant = {
        app_name: appName,
        variant_name: variant.templateVariantName,
        base_name: variant.baseName,
    }
    await axios.post(
        `${process.env.NEXT_PUBLIC_AGENTA_API_URL}/api/app_variant/add/from_previous/`,
        {
            previous_app_variant: appVariant,
            new_variant_name: variant.variantName,
            new_variant_config_name: variant.configName,
            parameters: parameters.reduce((acc, param) => {
                return {...acc, [param.name]: param.default}
            }, {}),
        },
    )
}

export async function updateVariantParams(
    appName: string,
    variant: Variant,
=======
export async function saveNewVariant(
    baseId: string,
    newVariantName: string,
    newConfigName: string,
>>>>>>> e17a5246
    parameters: Parameter[],
) {
    await axios.post(`${process.env.NEXT_PUBLIC_AGENTA_API_URL}/api/variants/from-base/`, {
        base_id: baseId,
        new_variant_name: newVariantName,
        new_config_name: newConfigName,
        parameters: parameters.reduce((acc, param) => {
            return {...acc, [param.name]: param.default}
        }, {}),
    })
}

export async function updateVariantParams(variantId: string, parameters: Parameter[]) {
    await axios.put(
        `${process.env.NEXT_PUBLIC_AGENTA_API_URL}/api/variants/${variantId}/parameters/`,
        {
            parameters: parameters.reduce((acc, param) => {
                return {...acc, [param.name]: param.default}
            }, {}),
        },
    )
}

export async function removeApp(appId: string) {
    await axios.delete(`${process.env.NEXT_PUBLIC_AGENTA_API_URL}/api/apps/${appId}/`, {
        data: {app_id: appId},
    })
}

export async function removeVariant(variantId: string) {
    await axios.delete(`${process.env.NEXT_PUBLIC_AGENTA_API_URL}/api/variants/${variantId}/`)
}

/**
 * Loads the list of testsets
 * @returns
 */
export const useLoadTestsetsList = (appId: string) => {
    const {data, error, mutate, isLoading} = useSWR(
        `${process.env.NEXT_PUBLIC_AGENTA_API_URL}/api/testsets/?app_id=${appId}`,
        fetcher,
        {revalidateOnFocus: false},
    )

    return {
        testsets: data || [],
        isTestsetsLoading: isLoading,
        isTestsetsLoadingError: error,
        mutate,
    }
}

export async function createNewTestset(appId: string, testsetName: string, testsetData: any) {
    const response = await axios.post(
        `${process.env.NEXT_PUBLIC_AGENTA_API_URL}/api/testsets/${appId}/`,
        {
            name: testsetName,
            csvdata: testsetData,
        },
    )
    return response
}

export async function updateTestset(testsetId: String, testsetName: string, testsetData: any) {
    const response = await axios.put(
        `${process.env.NEXT_PUBLIC_AGENTA_API_URL}/api/testsets/${testsetId}/`,
        {
            name: testsetName,
            csvdata: testsetData,
        },
    )
    return response
}

export const loadTestset = async (testsetId: string) => {
    const response = await axios.get(
        `${process.env.NEXT_PUBLIC_AGENTA_API_URL}/api/testsets/${testsetId}/`,
    )
    return response.data
}

export const deleteTestsets = async (ids: string[]) => {
    const response = await axios({
        method: "delete",
        url: `${process.env.NEXT_PUBLIC_AGENTA_API_URL}/api/testsets/`,
        data: {testset_ids: ids},
    })
    return response.data
}

export const loadEvaluations = async (appId: string) => {
    return await axios
        .get(`${process.env.NEXT_PUBLIC_AGENTA_API_URL}/api/evaluations/?app_id=${appId}`)
        .then((responseData) => {
            const evaluations = responseData.data.map((item: EvaluationResponseType) => {
                return fromEvaluationResponseToEvaluation(item)
            })

            return evaluations
        })
}

export const loadEvaluation = async (evaluationId: string) => {
    return await axios
        .get(`${process.env.NEXT_PUBLIC_AGENTA_API_URL}/api/evaluations/${evaluationId}/`)
        .then((responseData) => {
            return fromEvaluationResponseToEvaluation(responseData.data)
        })
}

export const deleteEvaluations = async (ids: string[]) => {
    const response = await axios({
        method: "delete",
        url: `${process.env.NEXT_PUBLIC_AGENTA_API_URL}/api/evaluations/`,
        data: {evaluations_ids: ids},
    })
    return response.data
}

export const loadEvaluationsScenarios = async (
    evaluationTableId: string,
    evaluation: Evaluation,
) => {
    return await axios
        .get(
            `${process.env.NEXT_PUBLIC_AGENTA_API_URL}/api/evaluations/${evaluationTableId}/evaluation_scenarios/`,
        )
        .then((responseData) => {
            const evaluationsRows = responseData.data.map((item: any) => {
                return fromEvaluationScenarioResponseToEvaluationScenario(item, evaluation)
            })

            return evaluationsRows
        })
}

export const createNewEvaluation = async (
    {
        variant_ids,
        appId,
        evaluationType,
        evaluationTypeSettings,
        inputs,
        llmAppPromptTemplate,
        selectedCustomEvaluationID,
        testsetId,
    }: {
        variant_ids: string[]
        appId: string
        evaluationType: string
        evaluationTypeSettings: Partial<EvaluationResponseType["evaluation_type_settings"]>
        inputs: string[]
        llmAppPromptTemplate?: string
        selectedCustomEvaluationID?: string
        testsetId: string
    },
    ignoreAxiosError: boolean = false,
) => {
    const data = {
        variant_ids,
        app_id: appId,
        inputs: inputs,
        evaluation_type: evaluationType,
        evaluation_type_settings: {
            ...evaluationTypeSettings,
            custom_code_evaluation_id: selectedCustomEvaluationID,
            llm_app_prompt_template: llmAppPromptTemplate,
        },
        testset_id: testsetId,
        status: EvaluationFlow.EVALUATION_INITIALIZED,
    }

    const response = await axios.post(
        `${process.env.NEXT_PUBLIC_AGENTA_API_URL}/api/evaluations/`,
        data,
        {_ignoreError: ignoreAxiosError} as any,
    )
    return response.data.id
}

export const updateEvaluation = async (evaluationId: string, data: GenericObject) => {
    const response = await axios.put(
        `${process.env.NEXT_PUBLIC_AGENTA_API_URL}/api/evaluations/${evaluationId}/`,
        data,
    )
    return response.data
}

export const updateEvaluationScenario = async (
    evaluationTableId: string,
    evaluationScenarioId: string,
    data: GenericObject,
    evaluationType: EvaluationType,
) => {
    const response = await axios.put(
        `${process.env.NEXT_PUBLIC_AGENTA_API_URL}/api/evaluations/${evaluationTableId}/evaluation_scenario/${evaluationScenarioId}/${evaluationType}/`,
        data,
    )
    return response.data
}

export const postEvaluationScenario = async (evaluationTableId: string, data: GenericObject) => {
    const response = await axios.post(
        `${process.env.NEXT_PUBLIC_AGENTA_API_URL}/api/evaluations/${evaluationTableId}/evaluation_scenario/`,
        data,
    )
    return response.data
}

export const evaluateAICritiqueForEvalScenario = async (
    data: AICritiqueCreate,
    ignoreAxiosError: boolean = false,
) => {
    const response = await axios.post(
        `${process.env.NEXT_PUBLIC_AGENTA_API_URL}/api/evaluations/evaluation_scenario/ai_critique/`,
        data,
        {_ignoreError: ignoreAxiosError} as any,
    )
    return response
}

export const fetchEvaluationResults = async (evaluationId: string) => {
    const response = await axios.get(
        `${process.env.NEXT_PUBLIC_AGENTA_API_URL}/api/evaluations/${evaluationId}/results/`,
    )
    return response.data
}

export const fetchEvaluationScenarioResults = async (evaluation_scenario_id: string) => {
    const response = await axios.get(
        `${process.env.NEXT_PUBLIC_AGENTA_API_URL}/api/evaluations/evaluation_scenario/${evaluation_scenario_id}/score/`,
    )
    return response
}

export const saveCustomCodeEvaluation = async (
    payload: CreateCustomEvaluation,
    ignoreAxiosError: boolean = false,
) => {
    const response = await axios.post(
        `${process.env.NEXT_PUBLIC_AGENTA_API_URL}/api/evaluations/custom_evaluation/`,
        payload,
        {_ignoreError: ignoreAxiosError} as any,
    )
    return response
}

export const editCustomEvaluationDetail = async (
    id: string,
    payload: CreateCustomEvaluation,
    ignoreAxiosError: boolean = false,
) => {
    const response = await axios.put(
        `${process.env.NEXT_PUBLIC_AGENTA_API_URL}/api/evaluations/custom_evaluation/${id}`,
        payload,
        {_ignoreError: ignoreAxiosError} as any,
    )
    return response
}

export const fetchCustomEvaluations = async (app_id: string, ignoreAxiosError: boolean = false) => {
    const response = await axios.get(
        `${process.env.NEXT_PUBLIC_AGENTA_API_URL}/api/evaluations/custom_evaluation/list/${app_id}/`,
        {_ignoreError: ignoreAxiosError} as any,
    )
    return response
}

export const fetchCustomEvaluationDetail = async (
    id: string,
    ignoreAxiosError: boolean = false,
) => {
    const response = await axios.get(
        `${process.env.NEXT_PUBLIC_AGENTA_API_URL}/api/evaluations/custom_evaluation/${id}/`,
        {_ignoreError: ignoreAxiosError} as any,
    )
    return response.data
}

export const fetchCustomEvaluationNames = async (
    app_id: string,
    ignoreAxiosError: boolean = false,
) => {
    const response = await axios.get(
        `${process.env.NEXT_PUBLIC_AGENTA_API_URL}/api/evaluations/custom_evaluation/${app_id}/names/`,
        {_ignoreError: ignoreAxiosError} as any,
    )
    return response
}

export const executeCustomEvaluationCode = async (
    payload: ExecuteCustomEvalCode,
    ignoreAxiosError: boolean = false,
) => {
    const response = await axios.post(
        `${process.env.NEXT_PUBLIC_AGENTA_API_URL}/api/evaluations/custom_evaluation/execute/${payload.evaluation_id}/`,
        payload,
        {_ignoreError: ignoreAxiosError} as any,
    )
    return response
}

export const updateEvaluationScenarioScore = async (
    evaluation_scenario_id: string,
    score: number,
    ignoreAxiosError: boolean = false,
) => {
    const response = await axios.put(
        `${process.env.NEXT_PUBLIC_AGENTA_API_URL}/api/evaluations/evaluation_scenario/${evaluation_scenario_id}/score/`,
        {score},
        {_ignoreError: ignoreAxiosError} as any,
    )
    return response
}

export const useApps = () => {
    const {selectedOrg} = useProfileData()
    const {data, error, isLoading, mutate} = useSWR(
        `${process.env.NEXT_PUBLIC_AGENTA_API_URL}/api/apps/?org_id=${selectedOrg?.id}`,
        selectedOrg?.id ? fetcher : () => {}, //doon't fetch if org is not selected
    )

    return {
        data: (data || []) as ListAppsItem[],
        error,
        isLoading: selectedOrg?.id ? isLoading : true,
        mutate,
    }
}

export const getProfile = async (ignoreAxiosError: boolean = false) => {
    return axios.get(`${process.env.NEXT_PUBLIC_AGENTA_API_URL}/api/profile/`, {
        _ignoreError: ignoreAxiosError,
    } as any)
}

export const getOrgsList = async (ignoreAxiosError: boolean = false) => {
    return axios.get(`${process.env.NEXT_PUBLIC_AGENTA_API_URL}/api/organizations/`, {
        _ignoreError: ignoreAxiosError,
    } as any)
}

export const getTemplates = async () => {
    const response = await axios.get(
        `${process.env.NEXT_PUBLIC_AGENTA_API_URL}/api/containers/templates/`,
    )
    return response.data
}

export const pullTemplateImage = async (image_name: string, ignoreAxiosError: boolean = false) => {
    const response = await axios.get(
        `${process.env.NEXT_PUBLIC_AGENTA_API_URL}/api/containers/templates/${image_name}/images/`,
        {_ignoreError: ignoreAxiosError} as any,
    )
    return response.data
}

export const createAppFromTemplate = async (
    templateObj: AppTemplate,
    ignoreAxiosError: boolean = false,
) => {
    const response = await axios.post(
        `${process.env.NEXT_PUBLIC_AGENTA_API_URL}/api/apps/app_and_variant_from_template/`,
        templateObj,
        {_ignoreError: ignoreAxiosError} as any,
    )
    return response
}

export const fetchData = async (url: string): Promise<any> => {
    const response = await fetch(url)
    return response.json()
}

export const waitForAppToStart = async (
    appId: string,
    timeout: number = 20000,
    interval: number = 2000,
) => {
    const variant = await fetchVariants(appId, true)
    if (variant.length) {
        const shortPoll = async () => {
            let started = false
            while (!started) {
                try {
                    await getVariantParametersFromOpenAPI(
                        appId,
                        variant[0].variantId,
                        variant[0].baseId,
                        true,
                    )
                    started = true
                } catch {}
                await delay(interval)
            }
        }
        await Promise.race([
            shortPoll(),
            new Promise((_, rej) => setTimeout(() => rej(new Error("timeout")), timeout)),
        ])
    }
}

export const createAndStartTemplate = async ({
    appName,
    openAIKey,
    imageName,
    orgId,
    onStatusChange,
}: {
    appName: string
    openAIKey: string
    imageName: string
    orgId: string
    onStatusChange?: (
        status:
            | "fetching_image"
            | "creating_app"
            | "starting_app"
            | "success"
            | "bad_request"
            | "timeout"
            | "error",
        details?: any,
        appId?: string,
    ) => void
}) => {
    try {
        onStatusChange?.("fetching_image")
        const data: TemplateImage = await pullTemplateImage(imageName, true)
        if (data.message) throw data.message

        onStatusChange?.("creating_app")
        let app
        try {
            app = await createAppFromTemplate(
                {
                    app_name: appName,
                    image_id: data.image_id,
                    image_tag: data.image_tag,
                    env_vars: {
                        OPENAI_API_KEY: openAIKey,
                    },
                    organization_id: orgId,
                },
                true,
            )
        } catch (error: any) {
            if (error?.response?.status === 400) {
                onStatusChange?.("bad_request", error)
                return
            }
            throw error
        }

        onStatusChange?.("starting_app")
        try {
            await waitForAppToStart(app.data.app_id)
        } catch (error: any) {
            if (error.message === "timeout") {
                onStatusChange?.("timeout", "", app.data.app_id)
                return
            }
            throw error
        }

        onStatusChange?.("success", "", app.data.app_id)
    } catch (error) {
        onStatusChange?.("error", error)
    }
}

<<<<<<< HEAD
export const fetchEnvironments = async (appName: string): Promise<Environment[]> => {
    const {data} = await axios.get(
        `${process.env.NEXT_PUBLIC_AGENTA_API_URL}/api/environments/?app_name=${appName}`,
=======
export const fetchEnvironments = async (appId: string): Promise<Environment[]> => {
    const response = await fetch(
        `${process.env.NEXT_PUBLIC_AGENTA_API_URL}/api/apps/${appId}/environments/`,
>>>>>>> e17a5246
    )

    const environments: Environment[] = data.map((env: any) => ({
        name: env.name,
        deployedVariantName: env.deployed_app_variant,
        deployedBaseName: env.deployed_base_name,
        deployedConfigName: env.deployed_config_name,
    }))
    return environments
}

export const publishVariant = async (variantId: string, environmentName: string) => {
    await axios.post(`${process.env.NEXT_PUBLIC_AGENTA_API_URL}/api/environments/deploy/`, {
        environment_name: environmentName,
        variant_id: variantId,
    })
}<|MERGE_RESOLUTION|>--- conflicted
+++ resolved
@@ -45,16 +45,11 @@
                 persistent: true,
                 parameters: variant.parameters,
                 previousVariantName: variant.previous_variant_name || null,
-<<<<<<< HEAD
-                baseName: variant.base_name || null,
-                configName: variant.config_name || null,
-=======
                 variantId: variant.variant_id,
                 baseId: variant.base_id,
                 baseName: variant.base_name,
                 configId: variant.config_id,
                 configName: variant.config_name,
->>>>>>> e17a5246
             }
             return v
         })
@@ -134,17 +129,8 @@
     baseId?: string,
     ignoreAxiosError: boolean = false,
 ) => {
-<<<<<<< HEAD
-    // TODO: Change this to variant.baseName
-    const sourceName =
-        variant.baseName ??
-        (variant.templateVariantName ? variant.templateVariantName : variant.variantName)
-    const appContainerURIPath = await getAppContainerURL(app, sourceName)
-    const url = `${process.env.NEXT_PUBLIC_AGENTA_API_URL}/${appContainerURIPath}/openapi.json`
-=======
     const appContainerURI = await getAppContainerURL(appId, variantId, baseId)
     const url = `${appContainerURI}/openapi.json`
->>>>>>> e17a5246
     const response = await axios.get(url, {_ignoreError: ignoreAxiosError} as any)
     let APIParams = parseOpenApiSchema(response.data)
     // we create a new param for DictInput that will contain the name of the inputs
@@ -181,29 +167,20 @@
  * @returns {Promise<string>} - Returns the URL path or an empty string
  * @throws {Error} - Throws an error if the request fails
  */
-<<<<<<< HEAD
-export const getAppContainerURL = async (app: string, baseName: string): Promise<string> => {
-=======
 export const getAppContainerURL = async (
     appId: string,
     variantId?: string,
     baseId?: string,
 ): Promise<string> => {
->>>>>>> e17a5246
     try {
         // Null-check for the environment variable
         if (!process.env.NEXT_PUBLIC_AGENTA_API_URL) {
             throw new Error("Environment variable NEXT_PUBLIC_AGENTA_API_URL is not set.")
         }
 
-<<<<<<< HEAD
-        const queryParam = `?app_name=${app}&base_name=${baseName}`
-        const cacheKey = `${app}_${baseName}`
-=======
         let cacheKey = appId
         if (variantId) cacheKey += `_${variantId}`
         if (baseId) cacheKey += `_${baseId}`
->>>>>>> e17a5246
 
         // Check if the URL is already cached
         if (urlCache[cacheKey]) {
@@ -229,35 +206,10 @@
 /**
  * Saves a new variant to the database based on previous
  */
-<<<<<<< HEAD
-export async function saveNewVariant(appName: string, variant: Variant, parameters: Parameter[]) {
-    const appVariant = {
-        app_name: appName,
-        variant_name: variant.templateVariantName,
-        base_name: variant.baseName,
-    }
-    await axios.post(
-        `${process.env.NEXT_PUBLIC_AGENTA_API_URL}/api/app_variant/add/from_previous/`,
-        {
-            previous_app_variant: appVariant,
-            new_variant_name: variant.variantName,
-            new_variant_config_name: variant.configName,
-            parameters: parameters.reduce((acc, param) => {
-                return {...acc, [param.name]: param.default}
-            }, {}),
-        },
-    )
-}
-
-export async function updateVariantParams(
-    appName: string,
-    variant: Variant,
-=======
 export async function saveNewVariant(
     baseId: string,
     newVariantName: string,
     newConfigName: string,
->>>>>>> e17a5246
     parameters: Parameter[],
 ) {
     await axios.post(`${process.env.NEXT_PUBLIC_AGENTA_API_URL}/api/variants/from-base/`, {
@@ -730,15 +682,9 @@
     }
 }
 
-<<<<<<< HEAD
-export const fetchEnvironments = async (appName: string): Promise<Environment[]> => {
-    const {data} = await axios.get(
-        `${process.env.NEXT_PUBLIC_AGENTA_API_URL}/api/environments/?app_name=${appName}`,
-=======
 export const fetchEnvironments = async (appId: string): Promise<Environment[]> => {
     const response = await fetch(
         `${process.env.NEXT_PUBLIC_AGENTA_API_URL}/api/apps/${appId}/environments/`,
->>>>>>> e17a5246
     )
 
     const environments: Environment[] = data.map((env: any) => ({
