import useSWR from "swr"
import axios from "@/lib//helpers/axiosConfig"
import {
    detectChatVariantFromOpenAISchema,
    openAISchemaToParameters,
} from "@/lib/helpers/openapi_parser"
import {
    Variant,
    Parameter,
    EvaluationResponseType,
    Evaluation,
    AppTemplate,
    GenericObject,
    Environment,
    CreateCustomEvaluation,
    ExecuteCustomEvalCode,
    AICritiqueCreate,
    ChatMessage,
    KeyValuePair,
} from "@/lib/Types"
import {
    fromEvaluationResponseToEvaluation,
    fromEvaluationScenarioResponseToEvaluationScenario,
} from "../transformers"
import {EvaluationFlow, EvaluationType} from "../enums"
import {LlmProvider} from "../helpers/llmProviders"
import {getAgentaApiUrl, removeKeys, shortPoll} from "../helpers/utils"
import {dynamicContext} from "../helpers/dynamic"
/**
 * Raw interface for the parameters parsed from the openapi.json
 */

export const axiosFetcher = (url: string) => axios.get(url).then((res) => res.data)

export async function fetchVariants(
    appId: string,
    ignoreAxiosError: boolean = false,
): Promise<Variant[]> {
    const response = await axios.get(`${getAgentaApiUrl()}/api/apps/${appId}/variants/`, {
        _ignoreError: ignoreAxiosError,
    } as any)

    if (response.data && Array.isArray(response.data) && response.data.length > 0) {
        return response.data.map((variant: Record<string, any>) => {
            let v: Variant = {
                variantName: variant.variant_name,
                templateVariantName: variant.previous_variant_name,
                persistent: true,
                parameters: variant.parameters,
                previousVariantName: variant.previous_variant_name || null,
                variantId: variant.variant_id,
                baseId: variant.base_id,
                baseName: variant.base_name,
                configName: variant.config_name,
            }
            return v
        })
    }

    return []
}

export function restartAppVariantContainer(variantId: string) {
    return axios.post(`${getAgentaApiUrl()}/api/containers/restart_container/`, {
        variant_id: variantId,
    })
}

/**
 * Calls the variant endpoint with the input parameters and the optional parameters and returns the response.
 * @param inputParametersDict A dictionary of the input parameters to be passed to the variant endpoint
 * @param inputParamDefinition A list of the parameters that are defined in the openapi.json (these are only part of the input params, the rest is defined by the user in the optparms)
 * @param optionalParameters The optional parameters (prompt, models, AND DICTINPUTS WHICH ARE TO BE USED TO ADD INPUTS )
 * @param appId - The ID of the app.
 * @param baseId - The base ID.
 * @param chatMessages - An optional array of chat messages.
 * @returns A Promise that resolves with the response data from the POST request.
 */
export async function callVariant(
    inputParametersDict: KeyValuePair,
    inputParamDefinition: Parameter[],
    optionalParameters: Parameter[],
    appId: string,
    baseId: string,
    chatMessages?: ChatMessage[],
    signal?: AbortSignal,
    ignoreAxiosError?: boolean,
) {
    const isChatVariant = Array.isArray(chatMessages) && chatMessages.length > 0
    // Separate input parameters into two dictionaries based on the 'input' property
    const mainInputParams: Record<string, string> = {} // Parameters with input = true
    const secondaryInputParams: Record<string, string> = {} // Parameters with input = false

    for (let key of Object.keys(inputParametersDict)) {
        const paramDefinition = inputParamDefinition.find((param) => param.name === key)

        // If parameter definition is found and its 'input' property is false,
        // then it goes to 'secondaryInputParams', otherwise to 'mainInputParams'
        if (paramDefinition && !paramDefinition.input) {
            secondaryInputParams[key] = inputParametersDict[key]
        } else {
            mainInputParams[key] = inputParametersDict[key]
        }
    }
    optionalParameters = optionalParameters || []

    const optParams = optionalParameters
        .filter((param) => param.type !== "object") // remove dicts from optional parameters
        .reduce((acc: any, param) => {
            acc[param.name] = param.default
            return acc
        }, {})
    const requestBody = {
        ...mainInputParams,
        ...optParams,
        ["inputs"]: isChatVariant
            ? chatMessages.filter((item) => item.content).map((item) => removeKeys(item, ["id"]))
            : secondaryInputParams,
    }

    const appContainerURI = await getAppContainerURL(appId, undefined, baseId)

    return axios
        .post(`${appContainerURI}/generate`, requestBody, {
            signal,
            _ignoreError: ignoreAxiosError,
        } as any)
        .then((res) => {
            return res.data
        })
}

/**
 * Parses the openapi.json from a variant and returns the parameters as an array of objects.
 * @param app
 * @param variantName
 * @returns
 */
export const getVariantParametersFromOpenAPI = async (
    appId: string,
    variantId?: string,
    baseId?: string,
    ignoreAxiosError: boolean = false,
) => {
    const appContainerURI = await getAppContainerURL(appId, variantId, baseId)
    const url = `${appContainerURI}/openapi.json`
    const response = await axios.get(url, {_ignoreError: ignoreAxiosError} as any)
    const isChatVariant = detectChatVariantFromOpenAISchema(response.data)
    let APIParams = openAISchemaToParameters(response.data)
    // we create a new param for DictInput that will contain the name of the inputs
    APIParams = APIParams.map((param) => {
        if (param.type === "object") {
            // if param.default is defined
            if (param?.default) {
                param.default = param.default.map((item: string) => {
                    return {name: item}
                })
            } else {
                param.default = []
            }
        }
        return param
    })
    if (isChatVariant) APIParams = APIParams.filter((param) => param.name !== "inputs")
    const initOptParams = APIParams.filter((param) => !param.input) // contains the default values too!
    const inputParams = APIParams.filter((param) => param.input) // don't have input values
    return {
        initOptParams,
        inputParams,
        isChatVariant,
    }
}

/**
 * Retries the container url for an app
 * @param {string} appId - The id of the app
 * @param {string} variantId - The id of the variant
 * @returns {Promise<string>} - Returns the URL path or an empty string
 * @throws {Error} - Throws an error if the request fails
 */
export const getAppContainerURL = async (
    appId: string,
    variantId?: string,
    baseId?: string,
): Promise<string> => {
    try {
        // Null-check for the environment variable
        if (!getAgentaApiUrl()) {
            throw new Error("Environment variable NEXT_PUBLIC_AGENTA_API_URL is not set.")
        }

        // Retrieve container URL from backend
        const url = `${getAgentaApiUrl()}/api/containers/container_url/`
        const response = await axios.get(url, {params: {variant_id: variantId, base_id: baseId}})
        if (response.status === 200 && response.data && response.data.uri) {
            return response.data.uri
        } else {
            return ""
        }
    } catch (error) {
        // Forward the error so it can be handled by the calling function
        throw error
    }
}

/**
 * Saves a new variant to the database based on previous
 */
export async function saveNewVariant(
    baseId: string,
    newVariantName: string,
    newConfigName: string,
    parameters: Parameter[],
) {
    await axios.post(`${getAgentaApiUrl()}/api/variants/from-base/`, {
        base_id: baseId,
        new_variant_name: newVariantName,
        new_config_name: newConfigName,
        parameters: parameters.reduce((acc, param) => {
            return {...acc, [param.name]: param.default}
        }, {}),
    })
}

export async function updateVariantParams(variantId: string, parameters: Parameter[]) {
    await axios.put(`${getAgentaApiUrl()}/api/variants/${variantId}/parameters/`, {
        parameters: parameters.reduce((acc, param) => {
            return {...acc, [param.name]: param.default}
        }, {}),
    })
}

export async function removeApp(appId: string) {
    await axios.delete(`${getAgentaApiUrl()}/api/apps/${appId}/`, {
        data: {app_id: appId},
    })
}

export async function removeVariant(variantId: string) {
    await axios.delete(`${getAgentaApiUrl()}/api/variants/${variantId}/`)
}

/**
 * Loads the list of testsets
 * @returns
 */
export const useLoadTestsetsList = (appId: string) => {
    const {data, error, mutate, isLoading} = useSWR(
        `${getAgentaApiUrl()}/api/testsets/?app_id=${appId}`,
        axiosFetcher,
        {revalidateOnFocus: false, shouldRetryOnError: false},
    )

    return {
        testsets: data || [],
        isTestsetsLoading: isLoading,
        isTestsetsLoadingError: error,
        mutate,
    }
}

export const fetchTestsets = async (appId: string) => {
    const response = await axios.get(`${getAgentaApiUrl()}/api/testsets/?app_id=${appId}`)
    return response.data
}

export async function createNewTestset(appId: string, testsetName: string, testsetData: any) {
    const response = await axios.post(`${getAgentaApiUrl()}/api/testsets/${appId}/`, {
        name: testsetName,
        csvdata: testsetData,
    })
    return response
}

export async function updateTestset(testsetId: String, testsetName: string, testsetData: any) {
    const response = await axios.put(`${getAgentaApiUrl()}/api/testsets/${testsetId}/`, {
        name: testsetName,
        csvdata: testsetData,
    })
    return response
}

export const loadTestset = async (testsetId: string | null) => {
    if (!testsetId) {
        return {
            id: undefined,
            name: "No Test Set Associated",
            created_at: "",
            updated_at: "",
            csvdata: [],
        }
    }
    const response = await axios.get(`${getAgentaApiUrl()}/api/testsets/${testsetId}/`)
    return response.data
}

export const deleteTestsets = async (ids: string[]) => {
    const response = await axios({
        method: "delete",
        url: `${getAgentaApiUrl()}/api/testsets/`,
        data: {testset_ids: ids},
    })
    return response.data
}

export const loadEvaluations = async (appId: string, ignoreAxiosError: boolean = false) => {
    const response = await axios.get(
        `${getAgentaApiUrl()}/api/human-evaluations/?app_id=${appId}`,
        {
            _ignoreError: ignoreAxiosError,
        } as any,
    )
    return response.data
}

export const loadEvaluation = async (evaluationId: string) => {
    return await axios
        .get(`${getAgentaApiUrl()}/api/human-evaluations/${evaluationId}/`)
        .then((responseData) => {
            return fromEvaluationResponseToEvaluation(responseData.data)
        })
}

export const deleteEvaluations = async (ids: string[]) => {
    const response = await axios({
        method: "delete",
        url: `${getAgentaApiUrl()}/api/human-evaluations/`,
        data: {evaluations_ids: ids},
    })
    return response.data
}

export const loadEvaluationsScenarios = async (
    evaluationTableId: string,
    evaluation: Evaluation,
) => {
    return await axios
        .get(
            `${getAgentaApiUrl()}/api/human-evaluations/${evaluationTableId}/evaluation_scenarios/`,
        )
        .then((responseData) => {
            const evaluationsRows = responseData.data.map((item: any) => {
                return fromEvaluationScenarioResponseToEvaluationScenario(item, evaluation)
            })

            return evaluationsRows
        })
}

export const createNewEvaluation = async (
    {
        variant_ids,
        appId,
        evaluationType,
        evaluationTypeSettings,
        inputs,
        llmAppPromptTemplate,
        selectedCustomEvaluationID,
        testsetId,
    }: {
        variant_ids: string[]
        appId: string
        evaluationType: string
        evaluationTypeSettings: Partial<EvaluationResponseType["evaluation_type_settings"]>
        inputs: string[]
        llmAppPromptTemplate?: string
        selectedCustomEvaluationID?: string
        testsetId: string
    },
    ignoreAxiosError: boolean = false,
) => {
    const data = {
        variant_ids,
        app_id: appId,
        inputs: inputs,
        evaluation_type: evaluationType,
        evaluation_type_settings: {
            ...evaluationTypeSettings,
            custom_code_evaluation_id: selectedCustomEvaluationID,
            llm_app_prompt_template: llmAppPromptTemplate,
        },
        testset_id: testsetId,
        status: EvaluationFlow.EVALUATION_INITIALIZED,
    }

    const response = await axios.post(`${getAgentaApiUrl()}/api/human-evaluations/`, data, {
        _ignoreError: ignoreAxiosError,
    } as any)
    return response.data.id
}

export const updateEvaluation = async (evaluationId: string, data: GenericObject) => {
    const response = await axios.put(
        `${getAgentaApiUrl()}/api/human-evaluations/${evaluationId}/`,
        data,
    )
    return response.data
}

export const updateEvaluationScenario = async (
    evaluationTableId: string,
    evaluationScenarioId: string,
    data: GenericObject,
    evaluationType: EvaluationType,
) => {
    const response = await axios.put(
        `${getAgentaApiUrl()}/api/human-evaluations/${evaluationTableId}/evaluation_scenario/${evaluationScenarioId}/${evaluationType}/`,
        data,
    )
    return response.data
}

export const postEvaluationScenario = async (evaluationTableId: string, data: GenericObject) => {
    const response = await axios.post(
        `${getAgentaApiUrl()}/api/human-evaluations/${evaluationTableId}/evaluation_scenario/`,
        data,
    )
    return response.data
}

export const evaluateAICritiqueForEvalScenario = async (
    data: AICritiqueCreate,
    ignoreAxiosError: boolean = false,
) => {
    const response = await axios.post(
        `${getAgentaApiUrl()}/api/human-evaluations/evaluation_scenario/ai_critique/`,
        data,
        {_ignoreError: ignoreAxiosError} as any,
    )
    return response
}

export const fetchEvaluationResults = async (
    evaluationId: string,
    ignoreAxiosError: boolean = false,
) => {
    const response = await axios.get(
        `${getAgentaApiUrl()}/api/human-evaluations/${evaluationId}/results/`,
        {
            _ignoreError: ignoreAxiosError,
        } as any,
    )
    return response.data
}

export const fetchEvaluationScenarioResults = async (evaluation_scenario_id: string) => {
    const response = await axios.get(
        `${getAgentaApiUrl()}/api/human-evaluations/evaluation_scenario/${evaluation_scenario_id}/score/`,
    )
    return response
}

export const saveCustomCodeEvaluation = async (
    payload: CreateCustomEvaluation,
    ignoreAxiosError: boolean = false,
) => {
    const response = await axios.post(
        `${getAgentaApiUrl()}/api/human-evaluations/custom_evaluation/`,
        payload,
        {_ignoreError: ignoreAxiosError} as any,
    )
    return response
}

export const editCustomEvaluationDetail = async (
    id: string,
    payload: CreateCustomEvaluation,
    ignoreAxiosError: boolean = false,
) => {
    const response = await axios.put(
        `${getAgentaApiUrl()}/api/human-evaluations/custom_evaluation/${id}`,
        payload,
        {_ignoreError: ignoreAxiosError} as any,
    )
    return response
}

export const fetchCustomEvaluations = async (app_id: string, ignoreAxiosError: boolean = false) => {
    const response = await axios.get(
        `${getAgentaApiUrl()}/api/human-evaluations/custom_evaluation/list/${app_id}/`,
        {_ignoreError: ignoreAxiosError} as any,
    )
    return response
}

export const fetchCustomEvaluationDetail = async (
    id: string,
    ignoreAxiosError: boolean = false,
) => {
    const response = await axios.get(
        `${getAgentaApiUrl()}/api/human-evaluations/custom_evaluation/${id}/`,
        {_ignoreError: ignoreAxiosError} as any,
    )
    return response.data
}

export const fetchCustomEvaluationNames = async (
    app_id: string,
    ignoreAxiosError: boolean = false,
) => {
    const response = await axios.get(
        `${getAgentaApiUrl()}/api/human-evaluations/custom_evaluation/${app_id}/names/`,
        {_ignoreError: ignoreAxiosError} as any,
    )
    return response
}

export const executeCustomEvaluationCode = async (
    payload: ExecuteCustomEvalCode,
    ignoreAxiosError: boolean = false,
) => {
    const response = await axios.post(
        `${getAgentaApiUrl()}/api/human-evaluations/custom_evaluation/execute/${
            payload.evaluation_id
        }/`,
        payload,
        {_ignoreError: ignoreAxiosError} as any,
    )
    return response
}

export const updateEvaluationScenarioScore = async (
    evaluation_scenario_id: string,
    score: number,
    ignoreAxiosError: boolean = false,
) => {
    const response = await axios.put(
        `${getAgentaApiUrl()}/api/human-evaluations/evaluation_scenario/${evaluation_scenario_id}/score/`,
        {score},
        {_ignoreError: ignoreAxiosError} as any,
    )
    return response
}

export const getProfile = async (ignoreAxiosError: boolean = false) => {
    return axios.get(`${getAgentaApiUrl()}/api/profile/`, {
        _ignoreError: ignoreAxiosError,
    } as any)
}

export const getTemplates = async () => {
    const response = await axios.get(`${getAgentaApiUrl()}/api/containers/templates/`)
    return response.data
}

export const createAppFromTemplate = async (
    templateObj: AppTemplate,
    ignoreAxiosError: boolean = false,
) => {
    const response = await axios.post(
        `${getAgentaApiUrl()}/api/apps/app_and_variant_from_template/`,
        templateObj,
        {_ignoreError: ignoreAxiosError} as any,
    )
    return response
}

export const fetchData = async (url: string): Promise<any> => {
    const response = await fetch(url)
    return response.json()
}

export const waitForAppToStart = async ({
    appId,
    variant,
    timeout = 20000,
    interval = 2000,
}: {
    appId: string
    variant?: Variant
    timeout?: number
    interval?: number
}) => {
    const _variant = variant || (await fetchVariants(appId, true))[0]
    if (_variant) {
        const {stopper, promise} = shortPoll(
            () =>
                getVariantParametersFromOpenAPI(
                    appId,
                    _variant.variantId,
                    _variant.baseId,
                    true,
                ).then(() => stopper()),
            {delayMs: interval, timeoutMs: timeout},
        )
        await promise
    }
}

export const createAndStartTemplate = async ({
    appName,
    providerKey,
    templateId,
    timeout,
    onStatusChange,
}: {
    appName: string
    providerKey: Array<LlmProvider>
    templateId: string
    timeout?: number
    onStatusChange?: (
        status: "creating_app" | "starting_app" | "success" | "bad_request" | "timeout" | "error",
        details?: any,
        appId?: string,
    ) => void
}) => {
    const apiKeys = providerKey.reduce(
        (acc, {key, name}) => {
            if (key) acc[name] = key
            return acc
        },
        {} as Record<string, string>,
    )

    try {
        const {getOrgValues} = await dynamicContext("org.context", {
            getOrgValues: () => ({
                selectedOrg: {id: undefined, default_workspace: {id: undefined}},
            }),
        })
        const {selectedOrg} = getOrgValues()
        onStatusChange?.("creating_app")
        let app
        try {
            app = await createAppFromTemplate(
                {
                    app_name: appName,
                    template_id: templateId,
                    organization_id: selectedOrg.id,
                    workspace_id: selectedOrg.default_workspace.id,
                    env_vars: apiKeys,
                },
                true,
            )
        } catch (error: any) {
            if (error?.response?.status === 400) {
                onStatusChange?.("bad_request", error)
                return
            }
            throw error
        }

        onStatusChange?.("starting_app", "", app?.data?.app_id)
        try {
            await waitForAppToStart({appId: app?.data?.app_id, timeout})
        } catch (error: any) {
            if (error.message === "timeout") {
                onStatusChange?.("timeout", "", app?.data?.app_id)
                return
            }
            throw error
        }

        onStatusChange?.("success", "", app?.data?.app_id)
    } catch (error) {
        onStatusChange?.("error", error)
    }
}

export const fetchEnvironments = async (appId: string): Promise<Environment[]> => {
    const response = await fetch(`${getAgentaApiUrl()}/api/apps/${appId}/environments/`)

    if (response.status !== 200) {
        throw new Error("Failed to fetch environments")
    }

    const data: Environment[] = await response.json()
    return data
}

export const publishVariant = async (variantId: string, environmentName: string) => {
    await axios.post(`${getAgentaApiUrl()}/api/environments/deploy/`, {
        environment_name: environmentName,
        variant_id: variantId,
    })
}

export const promptVersioning = async (variantId: string, ignoreAxiosError: boolean = false) => {
    const {data} = await axios.get(`${getAgentaApiUrl()}/api/variants/${variantId}/revisions/`, {
        _ignoreError: ignoreAxiosError,
    } as any)

    return data
}

export const promptRevision = async (
    variantId: string,
    revisionNumber: number,
    ignoreAxiosError: boolean = false,
) => {
    const {data} = await axios.get(
        `${getAgentaApiUrl()}/api/variants/${variantId}/revisions/${revisionNumber}/`,
        {
            _ignoreError: ignoreAxiosError,
        } as any,
    )
<<<<<<< HEAD
    return data
}

export const revertDeploymentRevision = async (
    deploymentRevisionId: string,
    ignoreAxiosError: boolean = false,
) => {
    const response = await axios.post(
        `${getAgentaApiUrl()}/api/configs/deployment/${deploymentRevisionId}/revert/`,
        {_ignoreError: ignoreAxiosError} as any,
    )
    return response
}

export const publishVariant = async (variantId: string, environmentName: string) => {
    await axios.post(`${getAgentaApiUrl()}/api/environments/deploy/`, {
        environment_name: environmentName,
        variant_id: variantId,
    })
}

export const promptVersioning = async (variantId: string, ignoreAxiosError: boolean = false) => {
    const {data} = await axios.get(`${getAgentaApiUrl()}/api/variants/${variantId}/revisions/`, {
        _ignoreError: ignoreAxiosError,
    } as any)
=======
>>>>>>> 08d6291c

    return data
}

export const promptRevision = async (
    variantId: string,
    revisionNumber: number,
    ignoreAxiosError: boolean = false,
) => {
    const {data} = await axios.get(
        `${getAgentaApiUrl()}/api/variants/${variantId}/revisions/${revisionNumber}/`,
        {
            _ignoreError: ignoreAxiosError,
        } as any,
    )

    return data
}<|MERGE_RESOLUTION|>--- conflicted
+++ resolved
@@ -694,49 +694,6 @@
             _ignoreError: ignoreAxiosError,
         } as any,
     )
-<<<<<<< HEAD
-    return data
-}
-
-export const revertDeploymentRevision = async (
-    deploymentRevisionId: string,
-    ignoreAxiosError: boolean = false,
-) => {
-    const response = await axios.post(
-        `${getAgentaApiUrl()}/api/configs/deployment/${deploymentRevisionId}/revert/`,
-        {_ignoreError: ignoreAxiosError} as any,
-    )
-    return response
-}
-
-export const publishVariant = async (variantId: string, environmentName: string) => {
-    await axios.post(`${getAgentaApiUrl()}/api/environments/deploy/`, {
-        environment_name: environmentName,
-        variant_id: variantId,
-    })
-}
-
-export const promptVersioning = async (variantId: string, ignoreAxiosError: boolean = false) => {
-    const {data} = await axios.get(`${getAgentaApiUrl()}/api/variants/${variantId}/revisions/`, {
-        _ignoreError: ignoreAxiosError,
-    } as any)
-=======
->>>>>>> 08d6291c
-
-    return data
-}
-
-export const promptRevision = async (
-    variantId: string,
-    revisionNumber: number,
-    ignoreAxiosError: boolean = false,
-) => {
-    const {data} = await axios.get(
-        `${getAgentaApiUrl()}/api/variants/${variantId}/revisions/${revisionNumber}/`,
-        {
-            _ignoreError: ignoreAxiosError,
-        } as any,
-    )
 
     return data
 }