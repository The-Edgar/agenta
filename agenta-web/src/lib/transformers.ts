--- conflicted
+++ resolved
@@ -7,14 +7,9 @@
     Variant,
 } from "./Types"
 import {EvaluationType} from "./enums"
-<<<<<<< HEAD
 import {formatDay} from "./helpers/dateTimeHelper"
 import {snakeToCamel} from "./helpers/utils"
-=======
-import {formatDate} from "./helpers/dateTimeHelper"
-import {getStringOrJson, snakeToCamel} from "./helpers/utils"
 import {TraceSpan} from "@/lib/Types"
->>>>>>> 9531a8c1
 
 export const fromEvaluationResponseToEvaluation = (item: EvaluationResponseType) => {
     const variants: Variant[] = item.variant_ids.map((variantId: string, ix) => {
@@ -87,7 +82,6 @@
     return evaluationScenario
 }
 
-<<<<<<< HEAD
 export const abTestingEvaluationTransformer = ({
     item,
     results,
@@ -134,7 +128,7 @@
     revisions: item.revisions,
     variant_revision_ids: item.variant_revision_ids,
 })
-=======
+
 export const fromBaseResponseToTraceSpanType = (
     spans: BaseResponseSpans[],
     traceId: string,
@@ -214,5 +208,4 @@
     )
 
     return [top_level_spans, spans_dict]
-}
->>>>>>> 9531a8c1
+}