import {v4 as uuidv4} from "uuid"
import dynamic from "next/dynamic"
import {EvaluationType} from "../enums"
import {GenericObject} from "../Types"
import promiseRetry from "promise-retry"
import {getErrorMessage} from "./errorHandler"
import dayjs from "dayjs"
import utc from "dayjs/plugin/utc"
dayjs.extend(utc)

const llmAvailableProvidersToken = "llmAvailableProvidersToken"

export type LlmProvider = {
    title: string
    key: string
}

export const llmAvailableProviders: LlmProvider[] = [
    {title: "OpenAI", key: ""},
    {title: "Replicate", key: ""},
    {title: "Hugging Face", key: ""},
    {title: "Cohere", key: ""},
    {title: "Anthropic", key: ""},
    {title: "Azure", key: ""},
    {title: "TogetherAI", key: ""},
]

export const getAllLlmProviderKeysAsEnvVariable = () => {
    return {
        OPENAI_API_KEY: getLlmProviderKey("OpenAI"),
        REPLICATE_API_KEY: getLlmProviderKey("Replicate"),
        HUGGING_FACE_API_KEY: getLlmProviderKey("Hugging Face"),
        COHERE_API_KEY: getLlmProviderKey("Cohere"),
        ANTHROPIC_API_KEY: getLlmProviderKey("Anthropic"),
        AZURE_API_KEY: getLlmProviderKey("Azure"),
        TOGETHERAI_API_KEY: getLlmProviderKey("TogetherAI"),
    }
}

export const renameVariables = (name: string) => {
    if (name === "inputs") {
        return "Prompt Variables"
    } else {
        return name.charAt(0).toUpperCase() + name.slice(1).replace(/_/g, " ")
    }
}

export const renameVariablesCapitalizeAll = (name: string) => {
    const words = name.split("_")
    for (let i = 0; i < words.length; i++) {
        words[i] = words[i].charAt(0).toUpperCase() + words[i].slice(1)
    }
    return words.join(" ")
}

export const EvaluationTypeLabels: Record<EvaluationType, string> = {
    [EvaluationType.auto_exact_match]: "Exact Match",
    [EvaluationType.auto_similarity_match]: "Similarity Match",
    [EvaluationType.auto_ai_critique]: "AI Critic",
    [EvaluationType.human_a_b_testing]: "A/B Test",
    [EvaluationType.human_scoring]: "Scoring single variant",
    [EvaluationType.custom_code_run]: "Custom Code Run",
    [EvaluationType.auto_regex_test]: "Regex Test",
    [EvaluationType.auto_webhook_test]: "Webhook Test",
    [EvaluationType.single_model_test]: "Single Model Test",
}

export const getApikeys = () => {
    if (typeof window !== "undefined") {
        const llmAvailableProvidersTokenString = localStorage.getItem(llmAvailableProvidersToken)

        if (llmAvailableProvidersTokenString !== null) {
            const llmAvailableProvidersTokenArray = JSON.parse(llmAvailableProvidersTokenString)

            if (
                Array.isArray(llmAvailableProvidersTokenArray) &&
                llmAvailableProvidersTokenArray.length > 0
            ) {
                for (let i = 0; i < llmAvailableProvidersTokenArray.length; i++) {
                    if (llmAvailableProvidersTokenArray[i].key !== "") {
                        return llmAvailableProvidersTokenArray[i].key
                    }
                }
            }
        }
        return ""
    }
}

export const saveLlmProviderKey = (providerIdx: number, keyValue: string) => {
    if (typeof window !== "undefined") {
        // TODO: add encryption here
        const keys = JSON.parse(localStorage.getItem(llmAvailableProvidersToken) ?? "[{}]")
        keys[providerIdx].key = keyValue
        localStorage.setItem(llmAvailableProvidersToken, JSON.stringify(keys))
    }
}

export const getLlmProviderKey = (providerName: string) =>
    getAllProviderLlmKeys().find((item: LlmProvider) => item.title === providerName)

export const getAllProviderLlmKeys = () => {
    if (typeof window !== "undefined") {
        const inStorage = localStorage.getItem(llmAvailableProvidersToken)
        if (inStorage) {
            return JSON.parse(inStorage)
        }
        // if doesn't have the localStorage variable
        localStorage.setItem(llmAvailableProvidersToken, JSON.stringify(llmAvailableProviders))
    }

    return llmAvailableProviders
}

export const removeSingleLlmProviderKey = (providerIdx: number) => {
    if (typeof window !== "undefined") {
        const keys = JSON.parse(localStorage.getItem(llmAvailableProvidersToken) ?? "[{}]")
        keys[providerIdx].key = ""
        localStorage.setItem(llmAvailableProvidersToken, JSON.stringify(keys))
    }
}

export const removeLlmProviderKey = () => {
    if (typeof window !== "undefined") {
        localStorage.removeItem(llmAvailableProvidersToken)
    }
}

export const capitalize = (s: string) => {
    if (typeof s !== "string") return ""
    return s
        .split(" ")
        .map((word) => word.charAt(0).toUpperCase() + word.slice(1))
        .join(" ")
}

export const randString = (len: number = 8) =>
    window
        .btoa(
            Array.from(window.crypto.getRandomValues(new Uint8Array(len * 2)))
                .map((b) => String.fromCharCode(b))
                .join(""),
        )
        .replace(/[+/]/g, "")
        .substring(0, len)

export const isAppNameInputValid = (input: string) => {
    return /^[a-zA-Z0-9_-]+$/.test(input)
}

export const delay = (ms: number) => new Promise((res) => setTimeout(res, ms))

export const snakeToCamel = (str: string) =>
    str.replace(/([-_][a-z])/g, (group) => group.toUpperCase().replace("-", "").replace("_", ""))

export const camelToSnake = (str: string) =>
    str.replace(/([A-Z])/g, (group) => `_${group.toLowerCase()}`)

export const stringToNumberInRange = (text: string, min: number, max: number) => {
    // Calculate a hash value from the input string
    let hash = 0
    for (let i = 0; i < text.length; i++) {
        hash += text.charCodeAt(i)
    }

    // Map the hash value to the desired range
    const range = max - min + 1
    const mappedValue = ((hash % range) + range) % range

    // Add the minimum value to get the final result within the range
    const result = min + mappedValue

    return result
}

export const getInitials = (str: string, limit = 2) => {
    let initialText = "E"

    try {
        initialText = str
            ?.split(" ")
            .slice(0, limit)
            ?.reduce((acc, curr) => acc + (curr[0] || "")?.toUpperCase(), "")
    } catch (error) {
        console.log("Error using getInitials", error)
    }

    return initialText
}

export const isDemo = () => {
    if (process.env.NEXT_PUBLIC_FF) {
        return ["cloud", "ee"].includes(process.env.NEXT_PUBLIC_FF)
    }
    return false
}

export function dynamicComponent<T>(path: string, fallback: any = () => null) {
    return dynamic<T>(() => import(`@/components/${path}`), {
        loading: fallback,
        ssr: false,
    })
}

export const removeKeys = (obj: GenericObject, keys: string[]) => {
    let newObj = Object.assign({}, obj)
    for (let key of keys) {
        delete newObj[key]
    }
    return newObj
}

export const safeParse = (str: string, fallback: any = "") => {
    try {
        return JSON.parse(str)
    } catch (error) {
        console.log("error parsing JSON:", error)
        console.log("fallbacking to:", fallback)
        return fallback
    }
}

export const getAgentaApiUrl = () => {
    const apiUrl = process.env.NEXT_PUBLIC_AGENTA_API_URL

    if (!apiUrl && typeof window !== "undefined") {
        return `${window.location.protocol}//${window.location.hostname}`
    }

    return apiUrl
}

export function promisifyFunction(fn: Function, ...args: any[]) {
    return async () => {
        return fn(...args)
    }
}

export const withRetry = (
    fn: Function,
    options?: Parameters<typeof promiseRetry>[0] & {logErrors?: boolean},
) => {
    const {logErrors = true, ...config} = options || {}
    const func = promisifyFunction(fn)

    return promiseRetry(
        (retry, attempt) =>
            func().catch((e) => {
                if (logErrors) {
                    console.log("Error: ", getErrorMessage(e))
                    console.log("Retry attempt: ", attempt)
                }
                retry(e)
            }),
        {
            retries: 3,
            ...config,
        },
    )
}

export async function batchExecute(
    functions: Function[],
    options?: {
        batchSize?: number
        supressErrors?: boolean
        batchDelayMs?: number
        logErrors?: boolean
        allowRetry?: boolean
        retryConfig?: Parameters<typeof promiseRetry>[0]
    },
) {
    const {
        batchSize = 10,
        supressErrors = false,
        batchDelayMs = 2000,
        logErrors = true,
        allowRetry = true,
        retryConfig,
    } = options || {}

    functions = functions.map((f) => async () => {
        try {
            return await (allowRetry ? withRetry(f, {logErrors, ...(retryConfig || {})}) : f())
        } catch (e) {
            if (supressErrors) {
                if (logErrors) console.log("Ignored error:", getErrorMessage(e))
                return {__error: e}
            }
            throw e
        }
    })

    if (!batchSize || !Number.isInteger(batchSize) || batchSize <= 0)
        return Promise.all(functions.map((f) => f()))

    let position = 0
    let results: any[] = []

    while (position < functions.length) {
        const batch = functions.slice(position, position + batchSize)
        results = [...results, ...(await Promise.all(batch.map((f) => f())))]
        position += batchSize
        if (batchDelayMs) {
            await delay(batchDelayMs)
        }
    }
    return results
}

export const shortPoll = (
    func: Function,
    {delayMs, timeoutMs = 2000}: {delayMs: number; timeoutMs?: number},
) => {
    let startTime = Date.now()
    let shouldContinue = true

    const executor = async () => {
        while (shouldContinue && Date.now() - startTime < timeoutMs) {
            try {
                await func()
            } catch {}
            await delay(delayMs)
        }
        if (Date.now() - startTime >= timeoutMs) throw new Error("timeout")
    }

    const promise = executor()

    return {
        stopper: () => {
            shouldContinue = false
        },
        promise,
    }
}

export function pickRandom<T>(arr: T[], len: number) {
    const result: T[] = []
    const length = arr.length

    for (let i = 0; i < len; i++) {
        const randomIndex = Math.floor(Math.random() * length)
        result.push(arr[randomIndex])
    }
<<<<<<< HEAD

    return result
}

export function durationToStr(duration: number) {
    const days = Math.floor(dayjs.duration(duration, "milliseconds").asDays())
    const hours = Math.floor(dayjs.duration(duration, "milliseconds").asHours())
    const mins = Math.floor(dayjs.duration(duration, "milliseconds").asMinutes())
    const secs = Math.floor(dayjs.duration(duration, "milliseconds").asSeconds())

    if (days > 0) return `${days}d ${hours}h`
    if (hours > 0) return `${hours}h ${mins}m`
    if (mins > 0) return `${mins}m ${secs}s`
    return `${secs}s`
}

type DayjsDate = Parameters<typeof dayjs>[0]
export function getDurationStr(date1: DayjsDate, date2: DayjsDate) {
    const d1 = dayjs(date1)
    const d2 = dayjs(date2)

    return durationToStr(d2.diff(d1, "milliseconds"))
=======
}

export const generateOrRetrieveDistinctId = (): string => {
    if (typeof localStorage !== "undefined") {
        let distinctId = localStorage.getItem("posthog_distinct_id")
        if (!distinctId) {
            distinctId = uuidv4()
            localStorage.setItem("posthog_distinct_id", distinctId)
        }
        return distinctId
    } else {
        return uuidv4()
    }
>>>>>>> 12b4fcc7
}<|MERGE_RESOLUTION|>--- conflicted
+++ resolved
@@ -343,7 +343,6 @@
         const randomIndex = Math.floor(Math.random() * length)
         result.push(arr[randomIndex])
     }
-<<<<<<< HEAD
 
     return result
 }
@@ -366,7 +365,6 @@
     const d2 = dayjs(date2)
 
     return durationToStr(d2.diff(d1, "milliseconds"))
-=======
 }
 
 export const generateOrRetrieveDistinctId = (): string => {
@@ -380,5 +378,4 @@
     } else {
         return uuidv4()
     }
->>>>>>> 12b4fcc7
 }