import dynamic from "next/dynamic"
import {EvaluationType} from "../enums"

const llmAvailableProvidersToken = "llmAvailableProvidersToken"

export type LlmProvider = {
    title: string
    key: string
}

export const llmAvailableProviders: LlmProvider[] = [
    {title: "OpenAI", key: ""},
    {title: "Replicate", key: ""},
    {title: "Hugging Face", key: ""},
    {title: "Cohere", key: ""},
    {title: "Anthropic", key: ""},
    {title: "Azure", key: ""},
    {title: "TogetherAI", key: ""},
]

export const getAllLlmProviderKeysAsEnvVariable = () => {
    return {
        OPENAI_API_KEY: getLlmProviderKey("OpenAI"),
        REPLICATE_API_KEY: getLlmProviderKey("Replicate"),
        HUGGING_FACE_API_KEY: getLlmProviderKey("Hugging Face"),
        COHERE_API_KEY: getLlmProviderKey("Cohere"),
        ANTHROPIC_API_KEY: getLlmProviderKey("Anthropic"),
        AZURE_API_KEY: getLlmProviderKey("Azure"),
        TOGETHERAI_API_KEY: getLlmProviderKey("TogetherAI"),
    }
}

export const renameVariables = (name: string) => {
    return name.charAt(0).toUpperCase() + name.slice(1).replace(/_/g, " ")
}

export const renameVariablesCapitalizeAll = (name: string) => {
    const words = name.split("_")
    for (let i = 0; i < words.length; i++) {
        words[i] = words[i].charAt(0).toUpperCase() + words[i].slice(1)
    }
    return words.join(" ")
}

export const EvaluationTypeLabels: Record<EvaluationType, string> = {
    [EvaluationType.auto_exact_match]: "Exact Match",
    [EvaluationType.auto_similarity_match]: "Similarity Match",
    [EvaluationType.auto_ai_critique]: "AI Critic",
    [EvaluationType.human_a_b_testing]: "A/B testing",
    [EvaluationType.human_scoring]: "Scoring single variant",
    [EvaluationType.custom_code_run]: "Custom Code Run",
    [EvaluationType.auto_regex_test]: "Regex Test",
    [EvaluationType.auto_webhook_test]: "Webhook Test",
}

export const saveLlmProviderKey = (providerIdx: number, keyValue: string) => {
    if (typeof window !== "undefined") {
        // TODO: add encryption here
        const keys = JSON.parse(localStorage.getItem(llmAvailableProvidersToken) ?? "[{}]")
        keys[providerIdx].key = keyValue
        localStorage.setItem(llmAvailableProvidersToken, JSON.stringify(keys))
    }
}

export const getLlmProviderKey = (providerName: string) =>
    getAllProviderLlmKeys().find((item: LlmProvider) => item.title === providerName)

export const getAllProviderLlmKeys = () => {
    if (typeof window !== "undefined") {
        const inStorage = localStorage.getItem(llmAvailableProvidersToken)
        if (inStorage) {
            return JSON.parse(inStorage)
        }
        // if doesn't have the localStorage variable
        localStorage.setItem(llmAvailableProvidersToken, JSON.stringify(llmAvailableProviders))
    }
<<<<<<< HEAD
    return llmAvailableProviders
=======
    const keyFromEnv = (window as any).Cypress ? "" : process.env.NEXT_PUBLIC_OPENAI_API_KEY
    return key ?? keyFromEnv ?? ""
>>>>>>> 3ddd97a9
}

export const removeSingleLlmProviderKey = (providerIdx: number) => {
    if (typeof window !== "undefined") {
        const keys = JSON.parse(localStorage.getItem(llmAvailableProvidersToken) ?? "[{}]")
        keys[providerIdx].key = ""
        localStorage.setItem(llmAvailableProvidersToken, JSON.stringify(keys))
    }
}

export const capitalize = (s: string) => {
    if (typeof s !== "string") return ""
    return s
        .split(" ")
        .map((word) => word.charAt(0).toUpperCase() + word.slice(1))
        .join(" ")
}

export const randString = (len: number = 8) =>
    window
        .btoa(
            Array.from(window.crypto.getRandomValues(new Uint8Array(len * 2)))
                .map((b) => String.fromCharCode(b))
                .join(""),
        )
        .replace(/[+/]/g, "")
        .substring(0, len)

export const isAppNameInputValid = (input: string) => {
    return /^[a-zA-Z0-9_-]+$/.test(input)
}

type RowType = Record<string, any>

export const convertToCsv = (rows: RowType[], header: (string | undefined)[]): string => {
    const validHeaders = header.filter((h) => h !== undefined && h in rows[0]) as string[]
    const headerRow = validHeaders.join(",")
    const remainingRows = rows
        .map((row) => validHeaders.map((colName) => row[colName]).join(","))
        .join("\n")
    return `${headerRow}\n${remainingRows}`
}

export const downloadCsv = (csvContent: string, filename: string): void => {
    if (typeof window === "undefined") return

    const blob = new Blob([csvContent], {type: "text/csv"})
    const link = document.createElement("a")
    link.href = URL.createObjectURL(blob)
    link.download = filename
    document.body.appendChild(link)
    link.click()
    document.body.removeChild(link)
}

export const delay = (ms: number) => new Promise((res) => setTimeout(res, ms))

export const snakeToCamel = (str: string) =>
    str.replace(/([-_][a-z])/g, (group) => group.toUpperCase().replace("-", "").replace("_", ""))

export const camelToSnake = (str: string) =>
    str.replace(/([A-Z])/g, (group) => `_${group.toLowerCase()}`)

export const stringToNumberInRange = (text: string, min: number, max: number) => {
    // Calculate a hash value from the input string
    let hash = 0
    for (let i = 0; i < text.length; i++) {
        hash += text.charCodeAt(i)
    }

    // Map the hash value to the desired range
    const range = max - min + 1
    const mappedValue = ((hash % range) + range) % range

    // Add the minimum value to get the final result within the range
    const result = min + mappedValue

    return result
}

export const getInitials = (str: string, limit = 2) => {
    let initialText = "E"

    try {
        initialText = str
            ?.split(" ")
            .slice(0, limit)
            ?.reduce((acc, curr) => acc + (curr[0] || "")?.toUpperCase(), "")
    } catch (error) {
        console.log("Error using getInitials", error)
    }

    return initialText
}

export const isDemo = () => {
    if (process.env.NEXT_PUBLIC_FF) {
        return ["demo", "cloud", "ee"].includes(process.env.NEXT_PUBLIC_FF)
    }
    return false
}

export function dynamicComponent<T>(path: string, fallback: any = () => null) {
    return dynamic<T>(() => import(`@/components/${path}`), {
        loading: fallback,
        ssr: false,
    })
}<|MERGE_RESOLUTION|>--- conflicted
+++ resolved
@@ -74,12 +74,8 @@
         // if doesn't have the localStorage variable
         localStorage.setItem(llmAvailableProvidersToken, JSON.stringify(llmAvailableProviders))
     }
-<<<<<<< HEAD
+
     return llmAvailableProviders
-=======
-    const keyFromEnv = (window as any).Cypress ? "" : process.env.NEXT_PUBLIC_OPENAI_API_KEY
-    return key ?? keyFromEnv ?? ""
->>>>>>> 3ddd97a9
 }
 
 export const removeSingleLlmProviderKey = (providerIdx: number) => {
