import {v4 as uuidv4} from "uuid"
import {EvaluationType} from "../enums"
import {GenericObject} from "../Types"
import promiseRetry from "promise-retry"
import {getErrorMessage} from "./errorHandler"
import dayjs from "dayjs"
import utc from "dayjs/plugin/utc"
import {notification} from "antd"
import Router from "next/router"
<<<<<<< HEAD
import {getApikeys, LlmProvider} from "./llmProviders"
import yaml from "js-yaml"
=======
import {getAllProviderLlmKeys, getApikeys} from "./llmProviders"
>>>>>>> 75ba96a2

if (typeof window !== "undefined") {
    //@ts-ignore
    if (!window.Cypress) {
        dayjs.extend(utc)
    }
}

export const renameVariables = (name: string) => {
    if (name === "inputs") {
        return "Prompt Variables"
    } else {
        return name.charAt(0).toUpperCase() + name.slice(1).replace(/_/g, " ")
    }
}

export const renameVariablesCapitalizeAll = (name: string) => {
    const words = name.split("_")
    for (let i = 0; i < words.length; i++) {
        words[i] = words[i].charAt(0).toUpperCase() + words[i].slice(1)
    }
    return words.join(" ")
}

export const EvaluationTypeLabels: Record<EvaluationType, string> = {
    [EvaluationType.auto_exact_match]: "Exact Match",
    [EvaluationType.auto_similarity_match]: "Similarity Match",
    [EvaluationType.auto_ai_critique]: "AI Critic",
    [EvaluationType.human_a_b_testing]: "A/B Test",
    [EvaluationType.human_scoring]: "Scoring single variant",
    [EvaluationType.custom_code_run]: "Custom Code Run",
    [EvaluationType.auto_regex_test]: "Regex Test",
    [EvaluationType.field_match_test]: "JSON Field Match",
    [EvaluationType.auto_json_diff]: "JSON Diff Match",
    [EvaluationType.auto_semantic_similarity]: "Semantic Similarity Match",
    [EvaluationType.auto_webhook_test]: "Webhook Test",
    [EvaluationType.single_model_test]: "Single Model Test",
    [EvaluationType.rag_faithfulness]: "RAG Faithfulness",
    [EvaluationType.rag_context_relevancy]: "RAG Context Relevancy",
}

export const apiKeyObject = () => {
    const apiKeys = getAllProviderLlmKeys()

    if (!apiKeys) return {}

    return apiKeys.reduce((acc: GenericObject, {key, name}: GenericObject) => {
        if (key) acc[name] = key
        return acc
    }, {})
}

export const capitalize = (s: string) => {
    if (typeof s !== "string") return ""
    return s
        .split(" ")
        .map((word) => word.charAt(0).toUpperCase() + word.slice(1))
        .join(" ")
}

export const randString = (len: number = 8) =>
    window
        .btoa(
            Array.from(window.crypto.getRandomValues(new Uint8Array(len * 2)))
                .map((b) => String.fromCharCode(b))
                .join(""),
        )
        .replace(/[+/]/g, "")
        .substring(0, len)

export const isAppNameInputValid = (input: string) => {
    return /^[a-zA-Z0-9_-]+$/.test(input)
}

export const delay = (ms: number) => new Promise((res) => setTimeout(res, ms))

export const snakeToCamel = (str: string) =>
    str.replace(/([-_][a-z])/g, (group) => group.toUpperCase().replace("-", "").replace("_", ""))

export const camelToSnake = (str: string) =>
    str.replace(/([A-Z])/g, (group) => `_${group.toLowerCase()}`)

export const stringToNumberInRange = (text: string, min: number, max: number) => {
    // Calculate a hash value from the input string
    let hash = 0
    for (let i = 0; i < text.length; i++) {
        hash += text.charCodeAt(i)
    }

    // Map the hash value to the desired range
    const range = max - min + 1
    const mappedValue = ((hash % range) + range) % range

    // Add the minimum value to get the final result within the range
    const result = min + mappedValue

    return result
}

export const isDemo = () => {
    if (process.env.NEXT_PUBLIC_FF) {
        return ["cloud", "ee", "cloud-dev"].includes(process.env.NEXT_PUBLIC_FF)
    }
    return false
}

export const removeKeys = (obj: GenericObject, keys: string[]) => {
    let newObj = Object.assign({}, obj)
    for (let key of keys) {
        delete newObj[key]
    }
    return newObj
}

export const safeParse = (str: string, fallback: any = "") => {
    try {
        if (!str) return fallback
        return JSON.parse(str)
    } catch (error) {
        return fallback
    }
}

export const getAgentaApiUrl = () => {
    const apiUrl = process.env.NEXT_PUBLIC_AGENTA_API_URL

    if (!apiUrl && typeof window !== "undefined") {
        return `${window.location.protocol}//${window.location.hostname}`
    }

    return apiUrl
}

export function promisifyFunction(fn: Function, ...args: any[]) {
    return async () => {
        return fn(...args)
    }
}

export const withRetry = (
    fn: Function,
    options?: Parameters<typeof promiseRetry>[0] & {logErrors?: boolean},
) => {
    const {logErrors = true, ...config} = options || {}
    const func = promisifyFunction(fn)

    return promiseRetry(
        (retry, attempt) =>
            func().catch((e) => {
                if (logErrors) {
                    console.error("Error: ", getErrorMessage(e))
                    console.error("Retry attempt: ", attempt)
                }
                retry(e)
            }),
        {
            retries: 3,
            ...config,
        },
    )
}

export async function batchExecute(
    functions: Function[],
    options?: {
        batchSize?: number
        supressErrors?: boolean
        batchDelayMs?: number
        logErrors?: boolean
        allowRetry?: boolean
        retryConfig?: Parameters<typeof promiseRetry>[0]
    },
) {
    const {
        batchSize = 10,
        supressErrors = false,
        batchDelayMs = 2000,
        logErrors = true,
        allowRetry = true,
        retryConfig,
    } = options || {}

    functions = functions.map((f) => async () => {
        try {
            return await (allowRetry ? withRetry(f, {logErrors, ...(retryConfig || {})}) : f())
        } catch (e) {
            if (supressErrors) {
                if (logErrors) console.error("Ignored error:", getErrorMessage(e))
                return {__error: e}
            }
            throw e
        }
    })

    if (!batchSize || !Number.isInteger(batchSize) || batchSize <= 0)
        return Promise.all(functions.map((f) => f()))

    let position = 0
    let results: any[] = []

    while (position < functions.length) {
        const batch = functions.slice(position, position + batchSize)
        results = [...results, ...(await Promise.all(batch.map((f) => f())))]
        position += batchSize
        if (batchDelayMs) {
            await delay(batchDelayMs)
        }
    }
    return results
}

export const shortPoll = (
    func: Function,
    {delayMs, timeoutMs = 2000}: {delayMs: number; timeoutMs?: number},
) => {
    let startTime = Date.now()
    let shouldContinue = true

    const executor = async () => {
        while (shouldContinue && Date.now() - startTime < timeoutMs) {
            try {
                await func()
            } catch {}
            await delay(delayMs)
        }
        if (Date.now() - startTime >= timeoutMs) throw new Error("timeout")
    }

    const promise = executor()

    return {
        stopper: () => {
            shouldContinue = false
        },
        promise,
    }
}

export function pickRandom<T>(arr: T[], len: number) {
    const result: T[] = []
    const length = arr.length

    for (let i = 0; i < len; i++) {
        const randomIndex = Math.floor(Math.random() * length)
        result.push(arr[randomIndex])
    }

    return result
}

export function durationToStr(ms: number) {
    const duration = dayjs.duration(ms, "milliseconds")
    const days = Math.floor(duration.asDays())
    const hours = Math.floor(duration.asHours() % 24)
    const mins = Math.floor(duration.asMinutes() % 60)
    const secs = Math.floor(duration.asSeconds() % 60)

    if (days > 0) return `${days}d ${hours}h`
    if (hours > 0) return `${hours}h ${mins}m`
    if (mins > 0) return `${mins}m ${secs}s`
    return `${secs}s`
}

type DayjsDate = Parameters<typeof dayjs>[0]
export function getDurationStr(date1: DayjsDate, date2: DayjsDate) {
    const d1 = dayjs(date1)
    const d2 = dayjs(date2)

    return durationToStr(d2.diff(d1, "milliseconds"))
}

export const generateOrRetrieveDistinctId = (): string => {
    if (typeof localStorage !== "undefined") {
        let distinctId = localStorage.getItem("posthog_distinct_id")
        if (!distinctId) {
            distinctId = uuidv4()
            localStorage.setItem("posthog_distinct_id", distinctId)
        }
        return distinctId
    } else {
        return uuidv4()
    }
}

export const redirectIfNoLLMKeys = () => {
    const providerKeys = getApikeys()
    if (providerKeys?.length === 0 && !isDemo()) {
        notification.error({
            message: "LLM Key Missing",
            description: "Please provide at least one LLM key to access this feature.",
            duration: 5,
        })
        Router.push("/settings?tab=secrets")
        return true
    }
    return false
}

export const randNum = (min: number, max: number) =>
    Math.floor(Math.random() * (max - min + 1) + min)

export const snakeToTitle = (str: string) => {
    return str
        .split("_")
        .map((word) => word.charAt(0).toUpperCase() + word.slice(1))
        .join(" ")
}

export const getInitials = (str: string, limit = 2) => {
    let initialText = "E"

    try {
        initialText = str
            ?.split(" ")
            .slice(0, limit)
            ?.reduce((acc, curr) => acc + (curr[0] || "")?.toUpperCase(), "")
    } catch (error) {
        console.error("Error using getInitials", error)
    }

    return initialText
}

export const getStringOrJson = (value: any) => {
    return typeof value === "string" ? value : JSON.stringify(value, null, 2)
}

export const getYamlOrJson = (format: "JSON" | "YAML", data: any) => {
    try {
        return format === "YAML" ? yaml.dump(data) : getStringOrJson(data)
    } catch (error) {
        return getStringOrJson(data)
    }
}

export const filterVariantParameters = ({
    record,
    key,
    include = true,
}: {
    record: Record<string, any>
    key: string
    include?: boolean
}) => {
    return Object.keys(record).reduce(
        (acc, curr) => {
            const condition = curr.includes(key)
            if ((record.hasOwnProperty(curr) && include && condition) || (!include && !condition)) {
                acc[curr] = record[curr]
            }
            return acc
        },
        {} as Record<string, any>,
    )
}

export const formatVariantIdWithHash = (variantId: string) => {
    return `# ${variantId.split("-")[0]}`
}

export const collectKeyPathsFromObject = (obj: any, prefix = ""): string[] => {
    const paths: string[] = []

    for (const [key, value] of Object.entries(obj)) {
        const fullPath = prefix ? `${prefix}.${key}` : key

        if (value && typeof value === "object" && !Array.isArray(value)) {
            const nestedPaths = collectKeyPathsFromObject(value, fullPath)
            paths.push(...nestedPaths)
        } else {
            paths.push(fullPath)
        }
    }

    return paths
}<|MERGE_RESOLUTION|>--- conflicted
+++ resolved
@@ -7,12 +7,8 @@
 import utc from "dayjs/plugin/utc"
 import {notification} from "antd"
 import Router from "next/router"
-<<<<<<< HEAD
-import {getApikeys, LlmProvider} from "./llmProviders"
+import {getAllProviderLlmKeys, getApikeys} from "./llmProviders"
 import yaml from "js-yaml"
-=======
-import {getAllProviderLlmKeys, getApikeys} from "./llmProviders"
->>>>>>> 75ba96a2
 
 if (typeof window !== "undefined") {
     //@ts-ignore
