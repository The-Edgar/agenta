import {getOrgValues} from "@/contexts/org.context"
import {getCurrentProject} from "@/contexts/project.context"
import {AppTemplate} from "@/lib/Types"
import axios from "@/lib/api/assets/axiosConfig"
import {LlmProvider} from "@/lib/helpers/llmProviders"
import {getAgentaApiUrl} from "@/lib/helpers/utils"

//Prefix convention:
//  - fetch: GET single entity from server
//  - fetchAll: GET all entities from server
//  - create: POST data to server
//  - update: PUT data to server
//  - delete: DELETE data from server

export const fetchAllTemplates = async () => {
    const response = await axios.get(`${getAgentaApiUrl()}/api/containers/templates`)
    return response.data
}

export async function deleteApp(appId: string) {
    const {projectId} = getCurrentProject()

    await axios.delete(`${getAgentaApiUrl()}/api/apps/${appId}?project_id=${projectId}`, {
        data: {app_id: appId},
    })
}

/**
 * New function to create an app according to
 * backend changes which can be checked at
 * agenta-backend/tests/variants-from-service-url.http
 * agenta-backend/tests/variants-from-template-key.http
 * @returns
 */
export enum ServiceType {
    Completion = "SERVICE:completion",
    Chat = "SERVICE:chat",
}
export const createApp = async ({
    templateKey,
    appName,
}: {
    appName: string
    templateKey: ServiceType
}) => {
<<<<<<< HEAD
    const response = await axios.post(`${getAgentaApiUrl()}/api/apps`, {
        app_name: appName,
        template_key: templateKey,
=======
    const {selectedOrg} = getOrgValues()
    const response = await axios.post(`${getAgentaApiUrl()}/api/apps`, {
        app_name: appName,
        template_key: templateKey,
        organization_id: selectedOrg?.id,
        workspace_id: selectedOrg?.default_workspace.id,
>>>>>>> 7b0c3435
    })
    return response.data
}

export const createVariant = async ({
    appId,
    variantName = "app.key",
    baseName = "app",
    templateKey,
    serviceUrl,
}: {
    appId: string
    variantName?: string
    baseName?: string
    templateKey?: ServiceType
    serviceUrl?: string
}) => {
    type CreateVariantRequestBody = {
        config_name: string
        variant_name: string
        base_name: string
        key?: ServiceType
        url?: string
    }

    /**
     * this functions utilizes either serviceUrl or templateKey
     */
    // check for correct usage of serviceUrl and templateKey
    if (serviceUrl && templateKey) {
        throw new Error("Either serviceUrl or templateKey should be provided")
    } else if (!serviceUrl && !templateKey) {
        throw new Error("Either serviceUrl or templateKey should be provided")
    }

    const endpoint = `${getAgentaApiUrl()}/api/apps/${appId}/variant/${
        serviceUrl ? "from-service" : "from-template"
    }`

    const body: CreateVariantRequestBody = {
        variant_name: variantName,
        base_name: baseName,
    } as CreateVariantRequestBody

    if (!!serviceUrl) {
        body.config_name = "url"
        body.url = serviceUrl
    } else if (!!templateKey) {
        body.config_name = "key"
        body.key = templateKey
    }

    const response = await axios.post(endpoint, body)
<<<<<<< HEAD
    console.log("CREATE VARIANT RESPONSE", response)
=======
>>>>>>> 7b0c3435
    return response.data
}

export const createAppFromTemplate = async (
    templateObj: AppTemplate,
    ignoreAxiosError: boolean = false,
) => {
    const {projectId} = getCurrentProject()

    const response = await axios.post(
        `${getAgentaApiUrl()}/api/apps/app_and_variant_from_template?project_id=${projectId}`,
        templateObj,
        {_ignoreError: ignoreAxiosError} as any,
    )
    return response
}

export const updateAppName = async (
    appId: string,
    appName: string,
    ignoreAxiosError: boolean = false,
) => {
    const {projectId} = getCurrentProject()

    const response = await axios.patch(
        `${getAgentaApiUrl()}/api/apps/${appId}?project_id=${projectId}`,
        {app_name: appName},
        {_ignoreError: ignoreAxiosError} as any,
    )

    return response.data
}

export const createAndStartTemplate = async ({
    appName,
    providerKey,
    templateKey,
    onStatusChange,
}: {
    appName: string
    templateKey: ServiceType
    providerKey: Array<LlmProvider>
    onStatusChange?: (
        status: "creating_app" | "starting_app" | "success" | "bad_request" | "timeout" | "error",
        details?: any,
        appId?: string,
    ) => void
}) => {
    const apiKeys = providerKey.reduce(
        (acc, {key, name}) => {
            if (key) acc[name] = key
            return acc
        },
        {} as Record<string, string>,
    )

    try {
        onStatusChange?.("creating_app")
        let app
        try {
            app = await createApp({
                appName,
                templateKey,
            })
            const variant = await createVariant({
                appId: app.app_id,
                templateKey,
            })
        } catch (error: any) {
            if (error?.response?.status === 400) {
                onStatusChange?.("bad_request", error)
                return
            }
            throw error
        } finally {
            onStatusChange?.("success", "", app?.app_id)
        }
    } catch (error) {
        onStatusChange?.("error", error)
    }
}<|MERGE_RESOLUTION|>--- conflicted
+++ resolved
@@ -43,18 +43,12 @@
     appName: string
     templateKey: ServiceType
 }) => {
-<<<<<<< HEAD
-    const response = await axios.post(`${getAgentaApiUrl()}/api/apps`, {
-        app_name: appName,
-        template_key: templateKey,
-=======
     const {selectedOrg} = getOrgValues()
     const response = await axios.post(`${getAgentaApiUrl()}/api/apps`, {
         app_name: appName,
         template_key: templateKey,
         organization_id: selectedOrg?.id,
         workspace_id: selectedOrg?.default_workspace.id,
->>>>>>> 7b0c3435
     })
     return response.data
 }
@@ -108,10 +102,6 @@
     }
 
     const response = await axios.post(endpoint, body)
-<<<<<<< HEAD
-    console.log("CREATE VARIANT RESPONSE", response)
-=======
->>>>>>> 7b0c3435
     return response.data
 }
 
