--- conflicted
+++ resolved
@@ -101,43 +101,16 @@
 
 ### With Agenta, you can:
 
-<<<<<<< HEAD
 1. Quickly [**experiment** and **compare** prompts](https://docs.agenta.ai/basic_guides/prompt_engineering) on [any LLM workflow](https://docs.agenta.ai/advanced_guides/custom_applications) (chain-of-prompts, Retrieval Augmented Generation (RAG), LLM agents...) 
 2. Quickly [**create test sets**](https://docs.agenta.ai/basic_guides/test_sets) and **golden datasets** for evaluation
 3. [**Evaluate** your application](https://docs.agenta.ai/basic_guides/automatic_evaluation) with pre-existing or [**custom evaluators**](https://docs.agenta.ai/advanced_guides/using_custom_evaluators)
 4. [**Annotate** and **A/B test**](https://docs.agenta.aibasic_guides/human_evaluation) your applications with **human feedback**
 5. [**Collaborate with product teams**](https://docs.agenta.ai/basic_guides/team_management) for prompt engineering and evaluation
 6. [**Deploy your application**](https://docs.agenta.ai/basic_guides/deployment) in one-click in the UI,  through CLI, or through github workflows. 
-=======
-| Using an LLM App Template (For Non-Technical Users)  | Starting from Code |
-| ------------- | ------------- |
-|1. [Create an application using a pre-built template from our UI](https://cloud.agenta.ai?utm_source=github&utm_medium=readme&utm_campaign=github)<br />2. Access a playground where you can test and compare different prompts and configurations side-by-side.<br /> 3. Systematically evaluate your application using pre-built or custom evaluators.<br /> 4. Deploy the application to production with one click. |1. [Add a few lines to any LLM application code to automatically create a playground for it](https://docs.agenta.ai/developer_guides/tutorials/first-app-with-langchain) <br />2. Experiment with prompts and configurations, and compare them side-by-side in the playground. <br />3. Systematically evaluate your application using pre-built or custom evaluators. <br />4. Deploy the application to production with one click. |
->>>>>>> 191af62e
 
 Agenta focuses on increasing the speed of the development cycle of LLM applications by increasing the speed of experimentation.
 
-<<<<<<< HEAD
 ## How is Agenta different? 
-=======
-# Quick Start
-
-### [Try the cloud version](https://cloud.agenta.ai?utm_source=github&utm_medium=readme&utm_campaign=github)
-### [Create your first application in one-minute](https://docs.agenta.ai/getting_started/getting-started-ui)
-### [Create an application using Langchain](https://docs.agenta.ai/developer_guides/tutorials/first-app-with-langchain)
-### [Self-host agenta](https://docs.agenta.ai/self-host/host-locally)
-### [Read the Documentation](https://docs.agenta.ai)
-### [Check the Cookbook](https://docs.agenta.ai/cookbook)
-
-# Features
-
-<h3>Playground 🪄 <br/></h3>
-  With just a few lines of code, define the parameters and prompts you wish to experiment with. You and your team can quickly experiment and test new variants on the web UI. <br/>
-
-https://github.com/Agenta-AI/agenta/assets/4510758/8b736d2b-7c61-414c-b534-d95efc69134c
-
-<h3>Version Evaluation 📊 <br/></h3>
-Define test sets, then evaluate manually or programmatically your different variants.<br/>
->>>>>>> 191af62e
 
 ### Works with any LLM app workflow
 Agenta enables prompt engineering and evaluation on any LLM app architecture:
@@ -168,7 +141,6 @@
 ### [Check the Cookbook](https://docs.agenta.ai/cookbook)
 
 # Features
-
 
 
 
