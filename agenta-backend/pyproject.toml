[tool.poetry]
name = "agenta_backend"
version = "0.19.6"
description = ""
authors = ["Mahmoud Mabrouk <mahmoudmabrouk.mail@gmail.com>"]
readme = "README.md"
packages = [{include = "agenta_backend"}]

[tool.poetry.dependencies]
python = ">=3.9,<4.0"
fastapi = "^0.109.1"
pydantic = "^2.7.4"
docker = "7.1.0"
toml = "^0.10.2"
uvicorn = "^0.22.0"
motor = "^3.1.2"
python-multipart = "^0.0.7"
backoff = "^2.2.1"
redis = "^4.6.0"
aiodocker = "^0.21.0"
supertokens-python = "^0.15.1"
sendgrid = "^6.10.0"
restrictedpython = { version = "^6.2", python = ">=3.9,<3.12" }
pytest-mock = "^3.11.1"
boto3 = "^1.28.63"
asyncer = "^0.0.2"
anyio = "==3.7.1"
sentry-sdk = {extras = ["fastapi"], version = "^1.34.0"}
kubernetes = "^28.1.0"
celery = "^5.3.6"
watchdog = {extras = ["watchmedo"], version = "^3.0.0"}
beanie = "^1.25.0"
newrelic = "^9.8.0"
aioboto3 = "^12.4.0"
openai = "^1.30.4"
sqlalchemy = "^2.0.30"
asyncpg = "^0.29.0"
psycopg2-binary = "^2.9.9"
uuid-utils = "^0.7.0"
sqlalchemy-json = "^0.7.0"
tqdm = "^4.66.4"
<<<<<<< HEAD
alembic = "^1.13.2"
=======
numpy = "1.26.3"
>>>>>>> 3c4905a0

[tool.poetry.group.dev.dependencies]
pytest = "^7.3.1"
httpx = "^0.24.0"
pytest-asyncio = "^0.21.1"
faker = "^23.2.0"

[build-system]
requires = ["poetry-core"]
build-backend = "poetry.core.masonry.api"<|MERGE_RESOLUTION|>--- conflicted
+++ resolved
@@ -39,11 +39,8 @@
 uuid-utils = "^0.7.0"
 sqlalchemy-json = "^0.7.0"
 tqdm = "^4.66.4"
-<<<<<<< HEAD
 alembic = "^1.13.2"
-=======
 numpy = "1.26.3"
->>>>>>> 3c4905a0
 
 [tool.poetry.group.dev.dependencies]
 pytest = "^7.3.1"
