--- conflicted
+++ resolved
@@ -39,11 +39,8 @@
 uuid-utils = "^0.7.0"
 sqlalchemy-json = "^0.7.0"
 tqdm = "^4.66.4"
-<<<<<<< HEAD
 autoevals = "^0.0.80"
-=======
 alembic = "^1.13.2"
->>>>>>> 21134c47
 numpy = "1.26.3"
 
 [tool.poetry.group.dev.dependencies]
