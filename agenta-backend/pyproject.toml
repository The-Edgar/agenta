[tool.poetry]
name = "agenta_backend"
version = "0.32.0"
description = ""
authors = ["Mahmoud Mabrouk <mahmoudmabrouk.mail@gmail.com>"]
readme = "README.md"
packages = [{include = "agenta_backend"}]

[tool.poetry.dependencies]
python = ">=3.9,<4.0"
fastapi = "^0.115.4"
pydantic = "^2.7.4"
docker = "7.1.0"
toml = "^0.10.2"
uvicorn = "^0.22.0"
motor = "^3.1.2"
python-multipart = "^0.0.18"
backoff = "^2.2.1"
redis = "^4.6.0"
aiodocker = "^0.21.0"
sendgrid = "^6.10.0"
restrictedpython = { version = "^7.3", python = ">=3.9,<3.12" }
pytest-mock = "^3.11.1"
boto3 = "^1.28.63"
asyncer = "^0.0.2"
anyio = "==3.7.1"
sentry-sdk = {extras = ["fastapi"], version = "^2.8.0"}
kubernetes = "^28.1.0"
celery = "^5.3.6"
watchdog = {extras = ["watchmedo"], version = "^3.0.0"}
beanie = "^1.25.0"
newrelic = "^9.8.0"
aioboto3 = "^12.4.0"
openai = "^1.30.4"
sqlalchemy = "^2.0.30"
asyncpg = "^0.29.0"
psycopg2-binary = "^2.9.9"
uuid-utils = "^0.7.0"
sqlalchemy-json = "^0.7.0"
tqdm = "^4.66.6"
alembic = "^1.13.2"
numpy = "1.26.3"
autoevals = "^0.0.83"
supertokens-python = "^0.26.1"
protobuf = "^4.25.4"
litellm ="^1.48.0"

[tool.poetry.group.dev.dependencies]
pytest = "^7.3.1"
httpx = "^0.24.0"
pytest-asyncio = "^0.21.1"
faker = "^23.2.0"
<<<<<<< HEAD
pexpect = "^4.9.0"
pytest-xdist = "^3.6.1"
=======
pytz = "^2024.2"
>>>>>>> 7b0c3435

[build-system]
requires = ["poetry-core"]
build-backend = "poetry.core.masonry.api"
<|MERGE_RESOLUTION|>--- conflicted
+++ resolved
@@ -50,12 +50,9 @@
 httpx = "^0.24.0"
 pytest-asyncio = "^0.21.1"
 faker = "^23.2.0"
-<<<<<<< HEAD
 pexpect = "^4.9.0"
 pytest-xdist = "^3.6.1"
-=======
 pytz = "^2024.2"
->>>>>>> 7b0c3435
 
 [build-system]
 requires = ["poetry-core"]
