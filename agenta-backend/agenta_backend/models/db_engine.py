import os
import logging
from asyncio import current_task
from typing import AsyncGenerator
from contextlib import asynccontextmanager

from sqlalchemy.ext.asyncio import (
    AsyncSession,
    create_async_engine,
    async_sessionmaker,
    async_scoped_session,
)

from agenta_backend.utils.common import isCloudEE

if isCloudEE():
    from agenta_backend.commons.observability.models.db import SpanDB
    from agenta_backend.commons.models.db_models import (
        APIKeyDB,
        WorkspaceDB,
        OrganizationDB,
        AppDB_ as AppDB,
        UserDB_ as UserDB,
        ImageDB_ as ImageDB,
        TestSetDB_ as TestSetDB,
        AppVariantDB_ as AppVariantDB,
        EvaluationDB_ as EvaluationDB,
        DeploymentDB_ as DeploymentDB,
        VariantBaseDB_ as VariantBaseDB,
        AppEnvironmentDB_ as AppEnvironmentDB,
        AppEnvironmentRevisionDB_ as AppEnvironmentRevisionDB,
        EvaluatorConfigDB_ as EvaluatorConfigDB,
        HumanEvaluationDB_ as HumanEvaluationDB,
        EvaluationScenarioDB_ as EvaluationScenarioDB,
        HumanEvaluationScenarioDB_ as HumanEvaluationScenarioDB,
    )
else:
    from agenta_backend.models.db_models import (
        AppDB,
        UserDB,
        ImageDB,
        TestSetDB,
        EvaluationDB,
        DeploymentDB,
        AppVariantDB,
        VariantBaseDB,
        AppEnvironmentDB,
        AppEnvironmentRevisionDB,
        EvaluatorConfigDB,
        HumanEvaluationDB,
        EvaluationScenarioDB,
        HumanEvaluationScenarioDB,
    )

from agenta_backend.models.db_models import (
    TemplateDB,
    AppVariantRevisionsDB,
)

models = [
    AppDB,
    UserDB,
    ImageDB,
    TestSetDB,
    TemplateDB,
    AppVariantDB,
    DeploymentDB,
    EvaluationDB,
    VariantBaseDB,
    AppEnvironmentDB,
    AppEnvironmentRevisionDB,
    EvaluatorConfigDB,
    HumanEvaluationDB,
    EvaluationScenarioDB,
    AppVariantRevisionsDB,
    HumanEvaluationScenarioDB,
]

if isCloudEE():
<<<<<<< HEAD
    models.extend([SpanDB, OrganizationDB, WorkspaceDB, APIKeyDB])  # type: ignore
=======
    models.extend([OrganizationDB, WorkspaceDB, APIKeyDB])
>>>>>>> 10a9fc7e

# Configure and set logging level
logger = logging.getLogger(__name__)
logger.setLevel(logging.INFO)


class DBEngine:
    """
    Database engine to initialize SQLAlchemy and return the engine based on mode.
    """

    def __init__(self) -> None:
        self.mode = os.environ.get("DATABASE_MODE", "v2")
        self.db_url = f"{os.environ.get('POSTGRES_URI')}"
        self.engine = create_async_engine(url=self.db_url)
        self.async_session_maker = async_sessionmaker(
            bind=self.engine, class_=AsyncSession, expire_on_commit=False
        )
        self.async_session = async_scoped_session(
            session_factory=self.async_session_maker, scopefunc=current_task
        )

    async def init_db(self):
        """
        Initialize the database based on the mode and create all tables.
        """
        async with self.engine.begin() as conn:
            # Drop all existing tables (if needed)
            # await conn.run_sync(Base.metadata.drop_all)
            # Create tables
            for model in models:
                await conn.run_sync(model.metadata.create_all)
        logger.info(f"Using {self.mode} database...")

    async def remove_db(self) -> None:
        """
        Remove the database based on the mode.
        """
        async with self.engine.begin() as conn:
            for model in models:
                await conn.run_sync(model.metadata.drop_all)

    @asynccontextmanager
    async def get_session(self) -> AsyncGenerator[AsyncSession, None]:
        session = self.async_session()
        try:
            yield session
        except Exception as e:
            await session.rollback()
            raise e
        finally:
            await session.close()

    async def close(self):
        """
        Closes and dispose all the connections using the engine.

        :raises     Exception:  if engine is initialized
        """

        if self.engine is None:
            raise Exception("DBEngine is not initialized")

        await self.engine.dispose()

        self.engine = None
        self.async_session_maker = None
        self.async_session = None


db_engine = DBEngine()<|MERGE_RESOLUTION|>--- conflicted
+++ resolved
@@ -77,11 +77,8 @@
 ]
 
 if isCloudEE():
-<<<<<<< HEAD
-    models.extend([SpanDB, OrganizationDB, WorkspaceDB, APIKeyDB])  # type: ignore
-=======
-    models.extend([OrganizationDB, WorkspaceDB, APIKeyDB])
->>>>>>> 10a9fc7e
+    models.extend([OrganizationDB, WorkspaceDB, APIKeyDB])  # type: ignore
+
 
 # Configure and set logging level
 logger = logging.getLogger(__name__)
