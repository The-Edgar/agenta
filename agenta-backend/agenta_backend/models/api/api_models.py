from datetime import datetime
from typing import Any, Dict, List, Optional
from enum import Enum

from pydantic import BaseModel


class VariantActionEnum(str, Enum):
    START = "START"
    STOP = "STOP"


class VariantAction(BaseModel):
    action: VariantActionEnum


class CreateApp(BaseModel):
    app_name: str
    organization_id: Optional[str] = None


class CreateAppOutput(BaseModel):
    app_id: str
    app_name: str


class AppOutput(CreateAppOutput):
    pass


class UpdateVariantParameterPayload(BaseModel):
    parameters: Dict[str, Any]


class AppVariant(BaseModel):
    app_id: str
    app_name: str
    variant_name: str
    parameters: Optional[Dict[str, Any]]
    previous_variant_name: Optional[str]
<<<<<<< HEAD
=======
    organization_id: Optional[str] = None
>>>>>>> e17a5246
    base_name: Optional[str]
    config_name: Optional[str]


class AppVariantFromImagePayload(BaseModel):
    variant_name: str


class AppVariantOutput(BaseModel):
    app_id: str
    app_name: str
    variant_id: str
    variant_name: str
    parameters: Optional[Dict[str, Any]]
    previous_variant_name: Optional[str]
    organization_id: str
    user_id: str
    base_name: str
    base_id: str
    config_name: str
    config_id: str
    uri: Optional[str]


class EnvironmentOutput(BaseModel):
    name: str
    app_id: str
    deployed_app_variant_id: Optional[str]
    deployed_variant_name: Optional[str]


class AddVariantFromPreviousPayload(BaseModel):
    new_variant_name: str
    parameters: Dict[str, Any]


class AddVariantFromBasePayload(BaseModel):
    base_id: str
    new_variant_name: str
    new_config_name: str
    parameters: Dict[str, Any]


class AppVariantFromImage(BaseModel):
    app_id: str
    variant_name: str
    parameters: Optional[Dict[str, Any]]
    previous_variant_name: Optional[str]
    organization_id: Optional[str] = None


class RestartAppContainer(BaseModel):
    variant_id: str


class Image(BaseModel):
    docker_id: str
    tags: str
    organization_id: Optional[str] = None


class AddVariantFromImagePayload(BaseModel):
    variant_name: str
    docker_id: str
    tags: str
    base_name: Optional[str]
    config_name: Optional[str]


class ImageExtended(Image):
    # includes the mongodb image id
    id: str


class TemplateImageInfo(BaseModel):
    name: str
    size: int
    digest: str
    status: str
    architecture: str
    title: str
    description: str
    last_pushed: datetime
    repo_name: str
    media_type: str


class Template(BaseModel):
    id: int
    image: TemplateImageInfo


class URI(BaseModel):
    uri: str


class App(BaseModel):
    app_id: str
    app_name: str


class RemoveApp(BaseModel):
    app_id: str


class DockerEnvVars(BaseModel):
    env_vars: Dict[str, str]


class CreateAppVariant(BaseModel):
    app_name: str
    image_id: str
    image_tag: str
    env_vars: Dict[str, str]
    organization_id: Optional[str] = None


class InviteRequest(BaseModel):
    email: str


class InviteToken(BaseModel):
    token: str


class Environment(BaseModel):
    name: str
    deployed_app_variant: Optional[str]
    deployed_base_name: Optional[str]
    deployed_config_name: Optional[str]
<<<<<<< HEAD
=======
    organization_id: Optional[str] = None


class DeployToEnvironmentPayload(BaseModel):
    environment_name: str
    variant_id: str


class TestSetOutput(BaseModel):
    id: str
    name: str
    csvdata: List[Dict[str, Any]]
    created_at: str
    updated_at: str
>>>>>>> e17a5246


class PostVariantConfigPayload(BaseModel):
    app_name: str
    base_name: str
    config_name: str
    parameters: Dict[str, Any]
<<<<<<< HEAD
    overwrite: bool
=======
    overwrite: bool


class ListAPIKeysOutput(BaseModel):
    prefix: str
    created_at: datetime
    last_used_at: datetime = None
    expiration_date: datetime = None
>>>>>>> e17a5246
<|MERGE_RESOLUTION|>--- conflicted
+++ resolved
@@ -38,10 +38,7 @@
     variant_name: str
     parameters: Optional[Dict[str, Any]]
     previous_variant_name: Optional[str]
-<<<<<<< HEAD
-=======
-    organization_id: Optional[str] = None
->>>>>>> e17a5246
+    organization_id: Optional[str] = None
     base_name: Optional[str]
     config_name: Optional[str]
 
@@ -172,8 +169,6 @@
     deployed_app_variant: Optional[str]
     deployed_base_name: Optional[str]
     deployed_config_name: Optional[str]
-<<<<<<< HEAD
-=======
     organization_id: Optional[str] = None
 
 
@@ -188,7 +183,6 @@
     csvdata: List[Dict[str, Any]]
     created_at: str
     updated_at: str
->>>>>>> e17a5246
 
 
 class PostVariantConfigPayload(BaseModel):
@@ -196,9 +190,6 @@
     base_name: str
     config_name: str
     parameters: Dict[str, Any]
-<<<<<<< HEAD
-    overwrite: bool
-=======
     overwrite: bool
 
 
@@ -206,5 +197,4 @@
     prefix: str
     created_at: datetime
     last_used_at: datetime = None
-    expiration_date: datetime = None
->>>>>>> e17a5246
+    expiration_date: datetime = None