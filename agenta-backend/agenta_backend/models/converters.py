--- conflicted
+++ resolved
@@ -7,44 +7,6 @@
 from agenta_backend.services import db_manager
 from agenta_backend.utils.common import isCloudEE
 from agenta_backend.models.api.user_models import User
-<<<<<<< HEAD
-
-=======
-from agenta_backend.models.db_models import (
-    AppVariantDB,
-    AppVariantRevisionsDB,
-    EvaluationScenarioResult,
-    EvaluatorConfigDB,
-    HumanEvaluationDB,
-    HumanEvaluationScenarioDB,
-    ImageDB,
-    TemplateDB,
-    AppDB,
-    AppEnvironmentDB,
-    TestSetDB,
-    SpanDB,
-    TraceDB,
-    Feedback as FeedbackDB,
-    EvaluationDB,
-    EvaluationScenarioDB,
-    VariantBaseDB,
-    UserDB,
-    AggregatedResult,
-)
-from agenta_backend.models.api.api_models import (
-    AppVariant,
-    AppVariantRevision,
-    AppVariantOutputExtended,
-    ImageExtended,
-    Template,
-    TemplateImageInfo,
-    AppVariantOutput,
-    App,
-    EnvironmentOutput,
-    TestSetOutput,
-    BaseOutput,
-)
->>>>>>> 3427160dec4847b53e1561f12abe5e5cae762ec9
 from agenta_backend.models.api.observability_models import (
     Span,
     Trace,
