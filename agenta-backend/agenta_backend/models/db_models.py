from enum import Enum
from uuid import uuid4
from datetime import datetime
from typing import Any, Dict, List, Optional

from pydantic import BaseModel, Field
from beanie import Document, Link, PydanticObjectId


<<<<<<< HEAD
=======
class APIKeyDB(Document):
    prefix: str
    hashed_key: str
    user_id: str
    rate_limit: int = Field(default=0)
    hidden: Optional[bool] = Field(default=False)
    expiration_date: Optional[datetime]
    created_at: Optional[datetime] = datetime.now()
    updated_at: Optional[datetime]

    class Settings:
        name = "api_keys"


class InvitationDB(BaseModel):
    token: str = Field(unique=True)
    email: str
    expiration_date: datetime = Field(default="0")
    used: bool = False


class OrganizationDB(Document):
    name: str = Field(default="agenta")
    description: str = Field(default="")
    type: Optional[str]
    owner: str  # user id
    members: Optional[List[PydanticObjectId]]
    invitations: Optional[List[InvitationDB]] = []
    created_at: Optional[datetime] = Field(default=datetime.now())
    updated_at: Optional[datetime] = Field(default=datetime.now())

    class Settings:
        name = "organizations"


>>>>>>> c82993b1
class UserDB(Document):
    uid: str = Field(default="0", unique=True, index=True)
    username: str = Field(default="agenta")
    email: str = Field(default="demo@agenta.ai", unique=True)
<<<<<<< HEAD
    created_at: Optional[datetime] = Field(default=datetime.utcnow())
    updated_at: Optional[datetime] = Field(default=datetime.utcnow())
=======
    organizations: Optional[List[PydanticObjectId]] = []
    created_at: Optional[datetime] = Field(default=datetime.now())
    updated_at: Optional[datetime] = Field(default=datetime.now())
>>>>>>> c82993b1

    class Settings:
        name = "users"


class ImageDB(Document):
    """Defines the info needed to get an image and connect it to the app variant"""

    type: Optional[str] = Field(default="image")
    template_uri: Optional[str]
    docker_id: Optional[str] = Field(index=True)
    tags: Optional[str]
    deletable: bool = Field(default=True)
    user: Link[UserDB]
<<<<<<< HEAD
    created_at: Optional[datetime] = Field(default=datetime.utcnow())
    updated_at: Optional[datetime] = Field(default=datetime.utcnow())
=======
    organization: Link[OrganizationDB]
    created_at: Optional[datetime] = Field(default=datetime.now())
    updated_at: Optional[datetime] = Field(default=datetime.now())
>>>>>>> c82993b1

    class Settings:
        name = "docker_images"


class AppDB(Document):
    app_name: str
    user: Link[UserDB]
    created_at: Optional[datetime] = Field(default=datetime.now())
    updated_at: Optional[datetime] = Field(default=datetime.now())

    class Settings:
        name = "app_db"


class DeploymentDB(Document):
    app: Link[AppDB]
    user: Link[UserDB]
    container_name: Optional[str]
    container_id: Optional[str]
    uri: Optional[str]
    status: str
    created_at: Optional[datetime] = Field(default=datetime.now())
    updated_at: Optional[datetime] = Field(default=datetime.now())

    class Settings:
        name = "deployments"


class VariantBaseDB(Document):
    app: Link[AppDB]
    user: Link[UserDB]
    base_name: str
    image: Link[ImageDB]
    deployment: Optional[PydanticObjectId]  # Link to deployment
    created_at: Optional[datetime] = Field(default=datetime.now())
    updated_at: Optional[datetime] = Field(default=datetime.now())

    class Settings:
        name = "bases"


class ConfigDB(BaseModel):
    config_name: str
    parameters: Dict[str, Any] = Field(default_factory=dict)


class AppVariantDB(Document):
    app: Link[AppDB]
    variant_name: str
    revision: int
    image: Link[ImageDB]
    user: Link[UserDB]
    modified_by: Link[UserDB]
    parameters: Dict[str, Any] = Field(default=dict)  # TODO: deprecated. remove
    previous_variant_name: Optional[str]  # TODO: deprecated. remove
    base_name: Optional[str]
    base: Link[VariantBaseDB]
    config_name: Optional[str]
    config: ConfigDB
    created_at: Optional[datetime] = Field(default=datetime.now())
    updated_at: Optional[datetime] = Field(default=datetime.now())

    is_deleted: bool = Field(  # TODO: deprecated. remove
        default=False
    )  # soft deletion for using the template variants

    class Settings:
        name = "app_variants"


class AppVariantRevisionsDB(Document):
    variant: Link[AppVariantDB]
    revision: int
    modified_by: Link[UserDB]
    base: Link[VariantBaseDB]
    config: ConfigDB
    created_at: Optional[datetime] = Field(default=datetime.now())
    updated_at: Optional[datetime] = Field(default=datetime.now())

    class Settings:
        name = "app_variant_revisions"


class AppEnvironmentDB(Document):
    app: Link[AppDB]
    name: str
    user: Link[UserDB]
    deployed_app_variant: Optional[PydanticObjectId]
    deployed_app_variant_revision: Optional[Link[AppVariantRevisionsDB]]
    deployment: Optional[PydanticObjectId]  # reference to deployment
    created_at: Optional[datetime] = Field(default=datetime.now())

    class Settings:
        name = "environments"


class TemplateDB(Document):
    type: Optional[str] = Field(default="image")
    template_uri: Optional[str]
    tag_id: Optional[int]
    name: str = Field(unique=True)  # tag name of image
    repo_name: Optional[str]
    title: str
    description: str
    size: Optional[int]
    digest: Optional[str]  # sha256 hash of image digest
    last_pushed: Optional[datetime]

    class Settings:
        name = "templates"


class TestSetDB(Document):
    name: str
    app: Link[AppDB]
    csvdata: List[Dict[str, str]]
    user: Link[UserDB]
<<<<<<< HEAD
    created_at: Optional[datetime] = Field(default=datetime.utcnow())
    updated_at: Optional[datetime] = Field(default=datetime.utcnow())
=======
    organization: Link[OrganizationDB]
    created_at: Optional[datetime] = Field(default=datetime.now())
    updated_at: Optional[datetime] = Field(default=datetime.now())
>>>>>>> c82993b1

    class Settings:
        name = "testsets"


class EvaluatorConfigDB(Document):
    app: Link[AppDB]
    user: Link[UserDB]
    name: str
    evaluator_key: str
    settings_values: Dict[str, Any] = Field(default=dict)
    created_at: datetime = Field(default=datetime.now())
    updated_at: datetime = Field(default=datetime.now())

    class Settings:
        name = "evaluators_configs"


class Error(BaseModel):
    message: str
    stacktrace: Optional[str] = None


class Result(BaseModel):
    type: str
    value: Optional[Any] = None
    error: Optional[Error] = None


class InvokationResult(BaseModel):
    result: Result


class EvaluationScenarioResult(BaseModel):
    evaluator_config: PydanticObjectId
    result: Result


class AggregatedResult(BaseModel):
    evaluator_config: PydanticObjectId
    result: Result


class EvaluationScenarioInputDB(BaseModel):
    name: str
    type: str
    value: str


class EvaluationScenarioOutputDB(BaseModel):
    result: Result


class HumanEvaluationScenarioInput(BaseModel):
    input_name: str
    input_value: str


class HumanEvaluationScenarioOutput(BaseModel):
    variant_id: str
    variant_output: str


class HumanEvaluationDB(Document):
    app: Link[AppDB]
    user: Link[UserDB]
    status: str
    evaluation_type: str
    variants: List[PydanticObjectId]
    variants_revisions: List[PydanticObjectId]
    testset: Link[TestSetDB]
    created_at: Optional[datetime] = Field(default=datetime.now())
    updated_at: Optional[datetime] = Field(default=datetime.now())

    class Settings:
        name = "human_evaluations"


class HumanEvaluationScenarioDB(Document):
    user: Link[UserDB]
    evaluation: Link[HumanEvaluationDB]
    inputs: List[HumanEvaluationScenarioInput]
    outputs: List[HumanEvaluationScenarioOutput]
    vote: Optional[str]
    score: Optional[Any]
    correct_answer: Optional[str]
    created_at: Optional[datetime] = Field(default=datetime.now())
    updated_at: Optional[datetime] = Field(default=datetime.now())
    is_pinned: Optional[bool]
    note: Optional[str]

    class Settings:
        name = "human_evaluations_scenarios"


class EvaluationDB(Document):
    app: Link[AppDB]
    user: Link[UserDB]
    status: Result
    testset: Link[TestSetDB]
    variant: PydanticObjectId
    variant_revision: PydanticObjectId
    evaluators_configs: List[PydanticObjectId]
    aggregated_results: List[AggregatedResult]
    created_at: datetime = Field(default=datetime.now())
    updated_at: datetime = Field(default=datetime.now())

    class Settings:
        name = "new_evaluations"


class EvaluationScenarioDB(Document):
    user: Link[UserDB]
    evaluation: Link[EvaluationDB]
    variant_id: PydanticObjectId
    inputs: List[EvaluationScenarioInputDB]
    outputs: List[EvaluationScenarioOutputDB]
    correct_answer: Optional[str]
    is_pinned: Optional[bool]
    note: Optional[str]
    evaluators_configs: List[PydanticObjectId]
    results: List[EvaluationScenarioResult]
    created_at: datetime = Field(default=datetime.now())
    updated_at: datetime = Field(default=datetime.now())

    class Settings:
        name = "new_evaluation_scenarios"


class SpanDB(Document):
    parent_span_id: Optional[str]
    meta: Optional[Dict[str, Any]]
    event_name: str  # Function or execution name
    event_type: Optional[str]
    start_time: datetime
    duration: Optional[int]
    status: str  # initiated, completed, stopped, cancelled
    end_time: datetime = Field(default=datetime.now())
    inputs: Optional[List[str]]
    outputs: Optional[List[str]]
    prompt_template: Optional[str]
    tokens_input: Optional[int]
    tokens_output: Optional[int]
    token_total: Optional[int]
    cost: Optional[float]
    tags: Optional[List[str]]

    class Settings:
        name = "spans"


class Feedback(BaseModel):
    uid: str = Field(default=str(uuid4()))
    user_id: str
    feedback: Optional[str]
    score: Optional[float]
    meta: Optional[Dict[str, Any]]
    created_at: datetime
    updated_at: datetime = Field(default=datetime.now())


class TraceDB(Document):
    app_id: Optional[str]
    variant_id: str
    spans: List[PydanticObjectId]
    start_time: datetime
    end_time: datetime = Field(default=datetime.now())
    cost: Optional[float]
    latency: float
    status: str  # initiated, completed, stopped, cancelled, failed
    token_consumption: Optional[int]
    user: Link[UserDB]
    tags: Optional[List[str]]
    feedbacks: Optional[List[Feedback]]

    class Settings:
        name = "traces"<|MERGE_RESOLUTION|>--- conflicted
+++ resolved
@@ -7,56 +7,12 @@
 from beanie import Document, Link, PydanticObjectId
 
 
-<<<<<<< HEAD
-=======
-class APIKeyDB(Document):
-    prefix: str
-    hashed_key: str
-    user_id: str
-    rate_limit: int = Field(default=0)
-    hidden: Optional[bool] = Field(default=False)
-    expiration_date: Optional[datetime]
-    created_at: Optional[datetime] = datetime.now()
-    updated_at: Optional[datetime]
-
-    class Settings:
-        name = "api_keys"
-
-
-class InvitationDB(BaseModel):
-    token: str = Field(unique=True)
-    email: str
-    expiration_date: datetime = Field(default="0")
-    used: bool = False
-
-
-class OrganizationDB(Document):
-    name: str = Field(default="agenta")
-    description: str = Field(default="")
-    type: Optional[str]
-    owner: str  # user id
-    members: Optional[List[PydanticObjectId]]
-    invitations: Optional[List[InvitationDB]] = []
-    created_at: Optional[datetime] = Field(default=datetime.now())
-    updated_at: Optional[datetime] = Field(default=datetime.now())
-
-    class Settings:
-        name = "organizations"
-
-
->>>>>>> c82993b1
 class UserDB(Document):
     uid: str = Field(default="0", unique=True, index=True)
     username: str = Field(default="agenta")
     email: str = Field(default="demo@agenta.ai", unique=True)
-<<<<<<< HEAD
-    created_at: Optional[datetime] = Field(default=datetime.utcnow())
-    updated_at: Optional[datetime] = Field(default=datetime.utcnow())
-=======
-    organizations: Optional[List[PydanticObjectId]] = []
-    created_at: Optional[datetime] = Field(default=datetime.now())
-    updated_at: Optional[datetime] = Field(default=datetime.now())
->>>>>>> c82993b1
+    created_at: Optional[datetime] = Field(default=datetime.now())
+    updated_at: Optional[datetime] = Field(default=datetime.now())
 
     class Settings:
         name = "users"
@@ -71,14 +27,8 @@
     tags: Optional[str]
     deletable: bool = Field(default=True)
     user: Link[UserDB]
-<<<<<<< HEAD
-    created_at: Optional[datetime] = Field(default=datetime.utcnow())
-    updated_at: Optional[datetime] = Field(default=datetime.utcnow())
-=======
-    organization: Link[OrganizationDB]
-    created_at: Optional[datetime] = Field(default=datetime.now())
-    updated_at: Optional[datetime] = Field(default=datetime.now())
->>>>>>> c82993b1
+    created_at: Optional[datetime] = Field(default=datetime.now())
+    updated_at: Optional[datetime] = Field(default=datetime.now())
 
     class Settings:
         name = "docker_images"
@@ -197,14 +147,8 @@
     app: Link[AppDB]
     csvdata: List[Dict[str, str]]
     user: Link[UserDB]
-<<<<<<< HEAD
-    created_at: Optional[datetime] = Field(default=datetime.utcnow())
-    updated_at: Optional[datetime] = Field(default=datetime.utcnow())
-=======
-    organization: Link[OrganizationDB]
-    created_at: Optional[datetime] = Field(default=datetime.now())
-    updated_at: Optional[datetime] = Field(default=datetime.now())
->>>>>>> c82993b1
+    created_at: Optional[datetime] = Field(default=datetime.now())
+    updated_at: Optional[datetime] = Field(default=datetime.now())
 
     class Settings:
         name = "testsets"
