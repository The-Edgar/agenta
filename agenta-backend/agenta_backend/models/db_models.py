--- conflicted
+++ resolved
@@ -16,14 +16,8 @@
 from sqlalchemy.orm import relationship, declarative_base
 from sqlalchemy.dialects.postgresql import UUID, JSONB
 
+from agenta_backend.models.base import Base
 from agenta_backend.models.shared_models import TemplateType
-<<<<<<< HEAD
-
-
-Base = declarative_base()
-=======
-from agenta_backend.models.base import Base
->>>>>>> 10a9fc7e
 
 
 class UserDB(Base):
