from bson import ObjectId
from typing import Tuple, Dict, List
from agenta_backend.models.db_models import (
    UserDB,
    OrganizationDB,
)

from odmantic import query
from agenta_backend.utills.common import engine
from agenta_backend.models.api.organization_models import Organization

<<<<<<< HEAD
async def get_user_and_org_id(session) -> Dict[str, List]:
=======

async def get_user_and_org_id(session) -> Dict[str, str]:
>>>>>>> 20e55658
    """Retrieves the user ID and organization ID based on the logged-in session.

    Arguments:
        session (SessionContainer):  Used to store and manage the user's session data

    Returns:
        A dictionary containing the user_id and a list of the user's organization_ids.
    """
    user_uid_id = "0"
    user_id, org_ids = await get_user_objectid(user_uid_id)
    return {"uid": user_id, "organization_ids": org_ids}


async def get_user_objectid(user_uid: str) -> Tuple[str, List]:
    """Retrieves the user object ID and organization IDs from the database
    based on the user ID.

    Arguments:
        user_id (str): The unique identifier of a user

    Returns:
        a tuple containing the string representation of the user's ObjectId and the List
        of the user's organization_ids.
    """

    user = await engine.find_one(UserDB, UserDB.uid == user_uid)

    if user is not None:
        user_id = str(user.uid)
        organization_ids: List = (
            [org for org in user.organizations] if user.organizations else []
        )
        return user_id, organization_ids

    return None, []


<<<<<<< HEAD
async def get_user_own_org(user_uid: str) -> Organization:
=======
async def get_user_own_org(
    user_uid: str,
) -> Organization:  # I'm having issues with this query
>>>>>>> 20e55658
    """Get's the default users' organization from the database.

    Arguments:
        user_uid (str): The uid of the user

    Returns:
        Organization: Instance of OrganizationDB
    """

    user = await engine.find_one(UserDB, UserDB.uid == user_uid)

    # Build the query expression for the two conditions
<<<<<<< HEAD
    query_expression = query.eq(
        OrganizationDB.owner, str(user.id)
    ) & query.eq(OrganizationDB.type, "default")
    
    # get the organization
    org: OrganizationDB = await engine.find_one(
        OrganizationDB, query_expression
=======
    query_expression = query.eq(OrganizationDB.owner, user.id) & query.eq(
        OrganizationDB.type, "default"
>>>>>>> 20e55658
    )

    # get the organization
    org: OrganizationDB = await engine.find_one(OrganizationDB, query_expression)

    if org is not None:
        return org
    else:
        return None<|MERGE_RESOLUTION|>--- conflicted
+++ resolved
@@ -9,12 +9,7 @@
 from agenta_backend.utills.common import engine
 from agenta_backend.models.api.organization_models import Organization
 
-<<<<<<< HEAD
 async def get_user_and_org_id(session) -> Dict[str, List]:
-=======
-
-async def get_user_and_org_id(session) -> Dict[str, str]:
->>>>>>> 20e55658
     """Retrieves the user ID and organization ID based on the logged-in session.
 
     Arguments:
@@ -52,13 +47,7 @@
     return None, []
 
 
-<<<<<<< HEAD
 async def get_user_own_org(user_uid: str) -> Organization:
-=======
-async def get_user_own_org(
-    user_uid: str,
-) -> Organization:  # I'm having issues with this query
->>>>>>> 20e55658
     """Get's the default users' organization from the database.
 
     Arguments:
@@ -71,7 +60,6 @@
     user = await engine.find_one(UserDB, UserDB.uid == user_uid)
 
     # Build the query expression for the two conditions
-<<<<<<< HEAD
     query_expression = query.eq(
         OrganizationDB.owner, str(user.id)
     ) & query.eq(OrganizationDB.type, "default")
@@ -79,10 +67,6 @@
     # get the organization
     org: OrganizationDB = await engine.find_one(
         OrganizationDB, query_expression
-=======
-    query_expression = query.eq(OrganizationDB.owner, user.id) & query.eq(
-        OrganizationDB.type, "default"
->>>>>>> 20e55658
     )
 
     # get the organization
