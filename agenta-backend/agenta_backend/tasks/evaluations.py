import asyncio
from typing import List
from bson import ObjectId
from celery import shared_task
from collections import defaultdict

from agenta_backend.services import llm_apps_service
from agenta_backend.services.db_manager import (
    fetch_evaluation_by_id,
    fetch_app_variant_by_id,
    fetch_evaluator_config,
    get_deployment_by_objectid,
    fetch_testset_by_id,
    create_new_evaluation_scenario,
    fetch_evaluator_config_by_appId,
    update_evaluation_with_aggregated_results,
)
from agenta_backend.models.db_models import (
    AppDB,
    EvaluationScenarioOutputDB,
    EvaluationScenarioResult,
    AggregatedResult,
    Result,
)
from agenta_backend.services import evaluators_service
from agenta_backend.models.api.evaluation_model import NewEvaluation


@shared_task(queue="agenta_backend.tasks.evaluations.evaluate")
def evaluate(
    app_data: dict, new_evaluation_data: dict, evaluation_id: str, testset_id: str
):
    loop = asyncio.get_event_loop()
    app = AppDB(**app_data)
    evaluation = NewEvaluation(**new_evaluation_data)

    testset = loop.run_until_complete(fetch_testset_by_id(testset_id))
    new_evaluation_db = loop.run_until_complete(fetch_evaluation_by_id(evaluation_id))
    evaluators_aggregated_data = defaultdict(list)

    for variant_id in evaluation.variant_ids:
        variant_id = str(variant_id)

        app_variant_db = loop.run_until_complete(fetch_app_variant_by_id(variant_id))
        deployment = loop.run_until_complete(
            get_deployment_by_objectid(app_variant_db.base.deployment)
        )

        # TODO: remove if abraham's fix is working
        uri = deployment.uri.replace("http://localhost", "http://host.docker.internal")

        for data_point in testset.csvdata:
            variant_output = llm_apps_service.get_llm_app_output(uri, data_point)

            evaluators_results: [EvaluationScenarioResult] = []
            for evaluator_config_id in evaluation.evaluators_configs:
                evaluator_config = loop.run_until_complete(
                    fetch_evaluator_config(evaluator_config_id)
                )
<<<<<<< HEAD
                if evaluator_config.evaluator_key in ["auto_regex_test"]:
=======
                if evaluator_config.evaluator_key == "auto_regex_test":
>>>>>>> a4914f9e
                    result = evaluators_service.auto_regex_test(
                        variant_output,
                        evaluator_config.settings_values.get("regex_pattern"),
                        evaluator_config.settings_values.get("regex_should_match"),
                    ) # result will come out as a bool (True or False)
                else:
                    result = evaluators_service.evaluate(
                        evaluator_config.evaluator_key,
                        data_point["correct_answer"],
                        variant_output,
<<<<<<< HEAD
=======
                        evaluator_config.settings_values
>>>>>>> a4914f9e
                    )

                result_object = EvaluationScenarioResult(
                    evaluator_config=evaluator_config.id,
                    result=Result(type="number", value=result),
                )
                evaluators_results.append(result_object)
                evaluators_aggregated_data[evaluator_config.evaluator_key].append(
                    result
                )

            evaluation_scenario = loop.run_until_complete(
                create_new_evaluation_scenario(
                    user=app.user,
                    organization=app.organization,
                    evaluation=new_evaluation_db,
                    evaluators_configs=new_evaluation_db.evaluators_configs,
                    inputs=[],
                    is_pinned=False,
                    note="",
                    correct_answer=data_point["correct_answer"],
                    outputs=[
                        EvaluationScenarioOutputDB(type="text", value=variant_output)
                    ],
                    results=evaluators_results,
                )
            )

    aggregated_results = loop.run_until_complete(
        aggregate_evaluator_results(app, evaluators_aggregated_data)
    )
    updated_evaluation = loop.run_until_complete(
        update_evaluation_with_aggregated_results(
            new_evaluation_db.id, aggregated_results
        )
    )


async def aggregate_evaluator_results(
    app: AppDB, evaluators_aggregated_data: dict
) -> List[AggregatedResult]:
    aggregated_results = []
    for evaluator_key, values in evaluators_aggregated_data.items():
        average_value = sum(values) / len(values) if values else 0
        evaluator_config = await fetch_evaluator_config_by_appId(app.id, evaluator_key)
        aggregated_result = AggregatedResult(
            evaluator_config=evaluator_config.id,
            result=Result(type="number", value=average_value),
        )
        aggregated_results.append(aggregated_result)
    return aggregated_results<|MERGE_RESOLUTION|>--- conflicted
+++ resolved
@@ -57,11 +57,7 @@
                 evaluator_config = loop.run_until_complete(
                     fetch_evaluator_config(evaluator_config_id)
                 )
-<<<<<<< HEAD
-                if evaluator_config.evaluator_key in ["auto_regex_test"]:
-=======
                 if evaluator_config.evaluator_key == "auto_regex_test":
->>>>>>> a4914f9e
                     result = evaluators_service.auto_regex_test(
                         variant_output,
                         evaluator_config.settings_values.get("regex_pattern"),
@@ -72,10 +68,7 @@
                         evaluator_config.evaluator_key,
                         data_point["correct_answer"],
                         variant_output,
-<<<<<<< HEAD
-=======
                         evaluator_config.settings_values
->>>>>>> a4914f9e
                     )
 
                 result_object = EvaluationScenarioResult(
