--- conflicted
+++ resolved
@@ -6,7 +6,7 @@
 from celery import shared_task, states
 
 from agenta_backend.utils.common import isCloudEE
-from agenta_backend.models.db_engine import db_engine
+from agenta_backend.models.db_engine import DBEngine
 from agenta_backend.services import (
     evaluators_service,
     llm_apps_service,
@@ -39,6 +39,10 @@
 )
 from agenta_backend.services.evaluator_manager import get_evaluators
 
+if isCloudEE():
+    from agenta_backend.commons.models.db_models import AppDB_ as AppDB
+else:
+    from agenta_backend.models.db_models import AppDB
 
 # Set logger
 logger = logging.getLogger(__name__)
@@ -87,10 +91,6 @@
     loop = asyncio.get_event_loop()
 
     try:
-<<<<<<< HEAD
-        # 1. Fetch data from the database
-        loop.run_until_complete(db_engine.init_db())
-=======
         loop.run_until_complete(DBEngine().init_db())
 
         # 0. Update evaluation status to STARTED
@@ -106,7 +106,6 @@
         )
 
         # 1. Fetch data from the database
->>>>>>> dd12f198
         app = loop.run_until_complete(fetch_app_by_id(app_id))
         app_variant_db = loop.run_until_complete(fetch_app_variant_by_id(variant_id))
         assert (
@@ -123,6 +122,7 @@
                 fetch_evaluator_config(evaluator_config_id)
             )
             evaluator_config_dbs.append(evaluator_config)
+
         deployment_db = loop.run_until_complete(
             get_deployment_by_id(str(app_variant_db.base.deployment_id))
         )
@@ -307,9 +307,9 @@
             update_evaluation(
                 evaluation_id,
                 {
-                    "average_latency": average_latency.dict(),
-                    "average_cost": average_cost.dict(),
-                    "total_cost": total_cost.dict(),
+                    "average_latency": average_latency,
+                    "average_cost": average_cost,
+                    "total_cost": total_cost,
                 },
             )
         )
@@ -324,53 +324,31 @@
                     "status": Result(
                         type="status",
                         value="EVALUATION_FAILED",
-<<<<<<< HEAD
-                        error=Error(message="Evaluation Failed", stacktrace=str(e)),
-                    ).dict()
-=======
                         error=Error(
                             message="Evaluation Failed",
                             stacktrace=str(traceback.format_exc()),
                         ),
                     )
->>>>>>> dd12f198
                 },
             )
         )
         self.update_state(state=states.FAILURE)
         return
 
-<<<<<<< HEAD
-    aggregated_results = loop.run_until_complete(
-        aggregate_evaluator_results(evaluators_aggregated_data)
-    )
-    loop.run_until_complete(
-        update_evaluation_with_aggregated_results(
-            str(new_evaluation_db.id), aggregated_results
-=======
     try:
         aggregated_results = loop.run_until_complete(
             aggregate_evaluator_results(app, evaluators_aggregated_data)
->>>>>>> dd12f198
-        )
-
-<<<<<<< HEAD
-    failed_evaluation_scenarios = loop.run_until_complete(
-        check_if_evaluation_contains_failed_evaluation_scenarios(
-            str(new_evaluation_db.id)
-        )
-    )
-=======
+        )
+
         loop.run_until_complete(
             update_evaluation_with_aggregated_results(
-                new_evaluation_db.id, aggregated_results
-            )
-        )
->>>>>>> dd12f198
+                str(new_evaluation_db.id), aggregated_results
+            )
+        )
 
         failed_evaluation_scenarios = loop.run_until_complete(
             check_if_evaluation_contains_failed_evaluation_scenarios(
-                new_evaluation_db.id
+                str(new_evaluation_db.id)
             )
         )
 
@@ -378,12 +356,6 @@
             type="status", value=EvaluationStatusEnum.EVALUATION_FINISHED, error=None
         )
 
-<<<<<<< HEAD
-    loop.run_until_complete(
-        update_evaluation(
-            evaluation_id=str(new_evaluation_db.id),
-            updates={"status": evaluation_status.dict()},
-=======
         if failed_evaluation_scenarios:
             evaluation_status = Result(
                 type="status",
@@ -393,10 +365,9 @@
 
         loop.run_until_complete(
             update_evaluation(
-                evaluation_id=new_evaluation_db.id,
+                evaluation_id=str(new_evaluation_db.id),
                 updates={"status": evaluation_status},
             )
->>>>>>> dd12f198
         )
 
     except Exception as e:
@@ -422,7 +393,7 @@
 
 
 async def aggregate_evaluator_results(
-    evaluators_aggregated_data: dict,
+    evaluators_aggregated_data: dict
 ) -> List[AggregatedResult]:
     """
     Aggregate the results of the evaluation evaluator.
