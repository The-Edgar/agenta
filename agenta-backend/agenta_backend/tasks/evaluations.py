import asyncio
from typing import List
from bson import ObjectId
from celery import shared_task
from collections import defaultdict

from agenta_backend.services import llm_apps_service
from agenta_backend.services.db_manager import (
    fetch_evaluation_by_id,
    fetch_app_variant_by_id,
    fetch_evaluator_config,
    get_deployment_by_objectid,
    fetch_testset_by_id,
    create_new_evaluation_scenario,
    fetch_evaluator_config_by_appId,
    update_evaluation_with_aggregated_results,
)
from agenta_backend.models.db_models import (
    AppDB,
    EvaluationScenarioInputDB,
    EvaluationScenarioOutputDB,
    EvaluationScenarioResult,
    AggregatedResult,
    Result,
)
from agenta_backend.services import evaluators_service
from agenta_backend.models.api.evaluation_model import NewEvaluation


@shared_task(queue="agenta_backend.tasks.evaluations.evaluate")
def evaluate(
    app_data: dict, new_evaluation_data: dict, evaluation_id: str, testset_id: str
):
    loop = asyncio.get_event_loop()
    app = AppDB(**app_data)
    evaluation = NewEvaluation(**new_evaluation_data)

    testset = loop.run_until_complete(fetch_testset_by_id(testset_id))
    new_evaluation_db = loop.run_until_complete(fetch_evaluation_by_id(evaluation_id))
    evaluators_aggregated_data = defaultdict(list)

    for variant_id in evaluation.variant_ids:
        variant_id = str(variant_id)

        app_variant_db = loop.run_until_complete(fetch_app_variant_by_id(variant_id))
        deployment = loop.run_until_complete(
            get_deployment_by_objectid(app_variant_db.base.deployment)
        )

        # TODO: remove if abraham's fix is working
        uri = deployment.uri.replace("http://localhost", "http://host.docker.internal")

        for data_point in testset.csvdata:

            # 1. We call the llm app
            variant_output = llm_apps_service.get_llm_app_output(uri, data_point)

            evaluators_results: [EvaluationScenarioResult] = []
            for evaluator_config_id in evaluation.evaluators_configs:
                evaluator_config = loop.run_until_complete(
                    fetch_evaluator_config(evaluator_config_id)
                )
<<<<<<< HEAD
=======

                # 2. We evaluate
>>>>>>> ecd4e86c
                if evaluator_config.evaluator_key == "auto_regex_test":
                    result = evaluators_service.auto_regex_test(
                        variant_output,
                        evaluator_config.settings_values.get("regex_pattern"),
                        evaluator_config.settings_values.get("regex_should_match"),
<<<<<<< HEAD
                    ) # result will come out as a bool (True or False)
=======
                    )
>>>>>>> ecd4e86c
                else:
                    result = evaluators_service.evaluate(
                        evaluator_config.evaluator_key,
                        data_point["correct_answer"],
                        variant_output,
                        evaluator_config.settings_values
                    )

                result_object = EvaluationScenarioResult(
                    evaluator_config=evaluator_config.id,
                    result=result,
                )
                evaluators_results.append(result_object)
                evaluators_aggregated_data[evaluator_config.evaluator_key].append(
                    result
                )

            # 3. We add inputs
            raw_inputs = app_variant_db.parameters.get('inputs', []) if app_variant_db.parameters else []
            inputs = []
            if raw_inputs:
                inputs = [
                    EvaluationScenarioInputDB(
                        name=input_item['name'],
                        type='text',
                        value=data_point[input_item['name']]
                    ) for input_item in raw_inputs
                ]

            # 4. We create a new evaluation scenario
            evaluation_scenario = loop.run_until_complete(
                create_new_evaluation_scenario(
                    user=app.user,
                    organization=app.organization,
                    evaluation=new_evaluation_db,
                    evaluators_configs=new_evaluation_db.evaluators_configs,
                    inputs=inputs,
                    is_pinned=False,
                    note="",
                    correct_answer=data_point["correct_answer"],
                    outputs=[
                        EvaluationScenarioOutputDB(type="text", value=variant_output)
                    ],
                    results=evaluators_results,
                )
            )

    aggregated_results = loop.run_until_complete(
        aggregate_evaluator_results(app, evaluators_aggregated_data)
    )
    updated_evaluation = loop.run_until_complete(
        update_evaluation_with_aggregated_results(
            new_evaluation_db.id, aggregated_results
        )
    )

# TODO: find a good solution for aggregating evaluator results
async def aggregate_evaluator_results(
    app: AppDB, evaluators_aggregated_data: dict
) -> List[AggregatedResult]:
    aggregated_results = []
    for evaluator_key, values in evaluators_aggregated_data.items():
        average_value = sum(values) / len(values) if values else 0
        evaluator_config = await fetch_evaluator_config_by_appId(app.id, evaluator_key)
        aggregated_result = AggregatedResult(
            evaluator_config=evaluator_config.id,
            result=Result(type="number", value=average_value),
        )
        aggregated_results.append(aggregated_result)
    return aggregated_results<|MERGE_RESOLUTION|>--- conflicted
+++ resolved
@@ -60,21 +60,14 @@
                 evaluator_config = loop.run_until_complete(
                     fetch_evaluator_config(evaluator_config_id)
                 )
-<<<<<<< HEAD
-=======
 
                 # 2. We evaluate
->>>>>>> ecd4e86c
                 if evaluator_config.evaluator_key == "auto_regex_test":
                     result = evaluators_service.auto_regex_test(
                         variant_output,
                         evaluator_config.settings_values.get("regex_pattern"),
                         evaluator_config.settings_values.get("regex_should_match"),
-<<<<<<< HEAD
-                    ) # result will come out as a bool (True or False)
-=======
                     )
->>>>>>> ecd4e86c
                 else:
                     result = evaluators_service.evaluate(
                         evaluator_config.evaluator_key,
