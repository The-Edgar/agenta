--- conflicted
+++ resolved
@@ -10,7 +10,6 @@
     app_manager,
     docker_utils,
     db_manager,
-    deployment_manager,
 )
 from agenta_backend.utils.common import (
     check_access_to_app,
@@ -24,7 +23,6 @@
     AppVariantOutput,
     AddVariantFromImagePayload,
     EnvironmentOutput,
-    Image,
 )
 from agenta_backend.models import converters
 
@@ -34,13 +32,6 @@
     )  # noqa pylint: disable-all
 else:
     from agenta_backend.services.selectors import get_user_and_org_id
-
-if os.environ["FEATURE_FLAG"] in ["cloud"]:
-    from agenta_backend.ee.services import (
-        deployment_manager,
-    )  # noqa pylint: disable-all
-else:
-    from agenta_backend.services import deployment_manager
 
 router = APIRouter()
 logger = logging.getLogger(__name__)
@@ -227,13 +218,6 @@
     Returns:
         dict: The newly added variant.
     """
-<<<<<<< HEAD
-    if os.environ["FEATURE_FLAG"] == "demo":
-        raise HTTPException(
-            status_code=500,
-            detail="This feature is not available in the demo version",
-        )
-=======
     if not payload.tags.startswith(settings.registry):
         raise HTTPException(
             status_code=500,
@@ -241,7 +225,6 @@
         )
     elif docker_utils.find_image_by_docker_id(payload.docker_id) is None:
         raise HTTPException(status_code=404, detail="Image not found")
->>>>>>> 4553ec91
 
     try:
         user_org_data: dict = await get_user_and_org_id(request.state.user_id)
@@ -254,13 +237,7 @@
                 status_code=403,
             )
         app = await db_manager.fetch_app_by_id(app_id)
-        image = Image(
-            docker_id=payload.docker_id,
-            tags=payload.tags,
-        )
-        valid_image = await deployment_manager.validate_image(image)
-        if not valid_image:
-            raise HTTPException(status_code=404, detail="Image not found")
+
         app_variant_db = await app_manager.add_variant_based_on_image(
             app=app,
             variant_name=payload.variant_name,
@@ -323,8 +300,9 @@
     Returns:
         AppVariantOutput: The output of the created app variant.
     """
-    logger.debug("Start: Creating app and variant from template")
-    try:
+    try:
+        logger.debug("Start: Creating app and variant from template")
+
         # Get user and org id
         logger.debug("Step 1: Getting user and organization ID")
         user_org_data: dict = await get_user_and_org_id(request.state.user_id)
@@ -377,7 +355,7 @@
         )
 
         logger.debug("Step 7: Starting variant and injecting environment variables")
-        if os.environ["FEATURE_FLAG"] in ["demo", "cloud"]:
+        if os.environ["FEATURE_FLAG"] == "demo":
             if not os.environ["OPENAI_API_KEY"]:
                 raise HTTPException(
                     status_code=400,
