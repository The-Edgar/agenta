import os
import logging

from typing import List, Optional
from docker.errors import DockerException
from fastapi.responses import JSONResponse
from fastapi import HTTPException, Request
from beanie import PydanticObjectId as ObjectId

from agenta_backend.config import settings
from agenta_backend.models import converters
from agenta_backend.utils.common import (
    isEE,
    isCloud,
    APIRouter,
    isCloudEE,
)

from agenta_backend.services import (
    db_manager,
    app_manager,
    evaluator_manager,
)
from agenta_backend.models.api.api_models import (
    App,
<<<<<<< HEAD
=======
    Image,
    CreateApp,
>>>>>>> 3842124f
    CreateAppOutput,
    EnvironmentOutput,
<<<<<<< HEAD
    AddVariantFromImagePayload,
=======
    EnvironmentOutputExtended,
>>>>>>> 3842124f
)

if isCloudEE():
    from agenta_backend.commons.models.api.api_models import (
        Image_ as Image,
        CreateApp_ as CreateApp,
        AppVariantResponse_ as AppVariantResponse,
        CreateAppVariant_ as CreateAppVariant,
    )
else:
    from agenta_backend.models.api.api_models import (
        Image,
        CreateApp,
        AppVariantResponse,
        CreateAppVariant,
    )
if isCloudEE():
    from agenta_backend.commons.services import db_manager_ee
    from agenta_backend.commons.services.selectors import (
        get_user_own_org,
        get_user_org_and_workspace_id,
        get_org_default_workspace,
    )  # noqa pylint: disable-all
    from agenta_backend.commons.utils.permissions import (
        check_action_access,
        check_rbac_permission,
    )
    from agenta_backend.commons.models.db_models import Permission


if isCloud():
    from agenta_backend.cloud.services import (
        lambda_deployment_manager as deployment_manager,
    )  # noqa pylint: disable-all
elif isEE():
    from agenta_backend.ee.services import (
        deployment_manager,
    )  # noqa pylint: disable-all
else:
    from agenta_backend.services import deployment_manager

router = APIRouter()
logger = logging.getLogger(__name__)
logger.setLevel(logging.DEBUG)


@router.get(
    "/{app_id}/variants/",
    response_model=List[AppVariantResponse],
    operation_id="list_app_variants",
)
async def list_app_variants(
    app_id: str,
    request: Request,
):
    """
    Retrieve a list of app variants for a given app ID.

    Args:
        app_id (str): The ID of the app to retrieve variants for.
        stoken_session (SessionContainer, optional): The session container to verify the user's session. Defaults to Depends(verify_session()).

    Returns:
        List[AppVariantResponse]: A list of app variants for the given app ID.
    """
    try:
        if isCloudEE():
            has_permission = await check_action_access(
                user_uid=request.state.user_id,
                object_id=app_id,
                object_type="app",
                permission=Permission.VIEW_APPLICATION,
            )
            logger.debug(f"User has Permission to list app variants: {has_permission}")
            if not has_permission:
                error_msg = f"You do not have access to perform this action. Please contact your organization admin."
                return JSONResponse(
                    {"detail": error_msg},
                    status_code=403,
                )

        app_variants = await db_manager.list_app_variants(app_id=app_id)
        return [
            await converters.app_variant_db_to_output(app_variant)
            for app_variant in app_variants
        ]

    except Exception as e:
        raise HTTPException(status_code=500, detail=str(e))


@router.get(
    "/get_variant_by_env/",
    response_model=AppVariantResponse,
    operation_id="get_variant_by_env",
)
async def get_variant_by_env(
    app_id: str,
    environment: str,
    request: Request,
):
    """
    Retrieve the app variant based on the provided app_id and environment.

    Args:
        app_id (str): The ID of the app to retrieve the variant for.
        environment (str): The environment of the app variant to retrieve.
        stoken_session (SessionContainer, optional): The session token container. Defaults to Depends(verify_session()).

    Raises:
        HTTPException: If the app variant is not found (status_code=500), or if a ValueError is raised (status_code=400), or if any other exception is raised (status_code=500).

    Returns:
        AppVariantResponse: The retrieved app variant.
    """
    try:
        if isCloudEE():
            has_permission = await check_action_access(
                user_uid=request.state.user_id,
                object_id=app_id,
                object_type="app",
                permission=Permission.VIEW_APPLICATION,
            )
            logger.debug(
                f"user has Permission to get variant by environment: {has_permission}"
            )
            if not has_permission:
                error_msg = f"You do not have access to perform this action. Please contact your organization admin."
                return JSONResponse(
                    {"detail": error_msg},
                    status_code=403,
                )

        # Fetch the app variant using the provided app_id and environment
        app_variant_db = await db_manager.get_app_variant_by_app_name_and_environment(
            app_id=app_id, environment=environment
        )

        # Check if the fetched app variant is None and raise exception if it is
        if app_variant_db is None:
            raise HTTPException(status_code=500, detail="App Variant not found")
        return await converters.app_variant_db_to_output(app_variant_db)
    except ValueError as e:
        # Handle ValueErrors and return 400 status code
        raise HTTPException(status_code=400, detail=str(e))
    except HTTPException as e:
        raise e
    except Exception as e:
        # Handle all other exceptions and return 500 status code
        logger.exception(f"An error occurred: {str(e)}")
        raise HTTPException(status_code=500, detail=str(e))


@router.post("/", response_model=CreateAppOutput, operation_id="create_app")
async def create_app(
    payload: CreateApp,
    request: Request,
) -> CreateAppOutput:
    """
    Create a new app for a user or organization.

    Args:
        payload (CreateApp): The payload containing the app name and organization ID (optional).
        stoken_session (SessionContainer): The session container containing the user's session token.

    Returns:
        CreateAppOutput: The output containing the newly created app's ID and name.

    Raises:
        HTTPException: If there is an error creating the app or the user does not have permission to access the app.
    """
    try:
        if isCloudEE():
            try:
                user_org_workspace_data = await get_user_org_and_workspace_id(
                    request.state.user_id
                )
                if user_org_workspace_data is None:
                    raise HTTPException(
                        status_code=400,
                        detail="Failed to get user org and workspace data",
                    )

                if payload.organization_id:
                    organization_id = payload.organization_id
                    organization = await db_manager_ee.get_organization(organization_id)
                else:
                    organization = await get_user_own_org(
                        user_org_workspace_data["uid"]
                    )
                    organization_id = str(organization.id)

                if not organization:
                    raise HTTPException(
                        status_code=400,
                        detail="User Organization not found",
                    )

                if payload.workspace_id:
                    workspace_id = payload.workspace_id
                    workspace = db_manager_ee.get_workspace(workspace_id)
                else:
                    workspace = await get_org_default_workspace(organization)

                if not workspace:
                    raise HTTPException(
                        status_code=400,
                        detail="User Organization not found",
                    )

                has_permission = await check_rbac_permission(
                    user_org_workspace_data=user_org_workspace_data,
                    workspace_id=ObjectId(workspace_id),
                    organization=organization,
                    permission=Permission.CREATE_APPLICATION,
                )
                logger.debug(
                    f"User has Permission to Create Application: {has_permission}"
                )
                if not has_permission:
                    error_msg = f"You do not have access to perform this action. Please contact your organization admin."
                    return JSONResponse(
                        {"detail": error_msg},
                        status_code=403,
                    )
            except Exception as e:
                raise HTTPException(status_code=500, detail=str(e))

        app_db = await db_manager.create_app_and_envs(
            payload.app_name,
            request.state.user_id,
            organization_id if isCloudEE() else None,
            workspace_id if isCloudEE() else None,
        )
        return CreateAppOutput(app_id=str(app_db.id), app_name=str(app_db.app_name))
    except Exception as e:
        logger.exception(f"An error occurred: {str(e)}")
        raise HTTPException(status_code=500, detail=str(e))


@router.get("/", response_model=List[App], operation_id="list_apps")
async def list_apps(
    request: Request,
    app_name: Optional[str] = None,
    org_id: Optional[str] = None,
    workspace_id: Optional[str] = None,
) -> List[App]:
    """
    Retrieve a list of apps filtered by app_name and org_id.

    Args:
        app_name (Optional[str]): The name of the app to filter by.
        org_id (Optional[str]): The ID of the organization to filter by.
        stoken_session (SessionContainer): The session container.

    Returns:
        List[App]: A list of apps filtered by app_name and org_id.

    Raises:
        HTTPException: If there was an error retrieving the list of apps.
    """
    try:
        apps = await db_manager.list_apps(
            app_name=app_name,
            user_uid=request.state.user_id,
            org_id=org_id,
            workspace_id=workspace_id,
        )
        return apps
    except Exception as e:
        logger.exception(f"An error occurred: {str(e)}")
        raise HTTPException(status_code=500, detail=str(e))


@router.post("/{app_id}/variant/from-image/", operation_id="add_variant_from_image")
async def add_variant_from_image(
    app_id: str,
    payload: AddVariantFromImagePayload,
    request: Request,
):
    """
    Add a new variant to an app based on a Docker image.

    Args:
        app_id (str): The ID of the app to add the variant to.
        payload (AddVariantFromImagePayload): The payload containing information about the variant to add.
        stoken_session (SessionContainer, optional): The session container. Defaults to Depends(verify_session()).

    Raises:
        HTTPException: If the feature flag is set to "demo" or if the image does not have a tag starting with the registry name (agenta-server) or if the image is not found or if the user does not have access to the app.

    Returns:
        dict: The newly added variant.
    """

    if not isCloudEE():
        image = Image(
            type="image",
            docker_id=payload.docker_id,
            tags=payload.tags,
        )
        if not payload.tags.startswith(settings.registry):
            raise HTTPException(
                status_code=500,
                detail="Image should have a tag starting with the registry name (agenta-server)",
            )
        elif await deployment_manager.validate_image(image) is False:
            raise HTTPException(status_code=404, detail="Image not found")

    try:
        app = await db_manager.fetch_app_by_id(app_id)

        if isCloudEE():
            has_permission = await check_action_access(
                user_uid=request.state.user_id,
                object=app,
                permission=Permission.CREATE_APPLICATION,
            )
            logger.debug(
                f"User has Permission to create app from image: {has_permission}"
            )
            if not has_permission:
                error_msg = f"You do not have access to perform this action. Please contact your organization admin."
                return JSONResponse(
                    {"detail": error_msg},
                    status_code=403,
                )

        variant_db = await app_manager.add_variant_based_on_image(
            app=app,
            variant_name=payload.variant_name,
            docker_id_or_template_uri=payload.docker_id,
            tags=payload.tags,
            base_name=payload.base_name,
            config_name=payload.config_name,
            is_template_image=False,
            user_uid=request.state.user_id,
        )
        app_variant_db = await db_manager.fetch_app_variant_by_id(str(variant_db.id))

        logger.debug("Step 8: We create ready-to use evaluators")
        await evaluator_manager.create_ready_to_use_evaluators(app=app)

        return await converters.app_variant_db_to_output(app_variant_db)
    except Exception as e:
        logger.exception(f"An error occurred: {str(e)}")
        raise HTTPException(status_code=500, detail=str(e))


@router.delete("/{app_id}/", operation_id="remove_app")
async def remove_app(app_id: str, request: Request):
    """Remove app, all its variant, containers and images

    Arguments:
        app -- App to remove
    """
    try:
        app = await db_manager.fetch_app_by_id(app_id)

        if isCloudEE():
            has_permission = await check_action_access(
                user_uid=request.state.user_id,
                object=app,
                permission=Permission.DELETE_APPLICATION,
            )
            logger.debug(f"User has Permission to delete app: {has_permission}")
            if not has_permission:
                error_msg = f"You do not have access to perform this action. Please contact your organization admin."
                return JSONResponse(
                    {"detail": error_msg},
                    status_code=403,
                )

        await app_manager.remove_app(app)
    except DockerException as e:
        detail = f"Docker error while trying to remove the app: {str(e)}"
        logger.exception(f"Docker error while trying to remove the app: {str(e)}")
        raise HTTPException(status_code=500, detail=detail)
    except Exception as e:
        detail = f"Unexpected error while trying to remove the app: {str(e)}"
        logger.exception(f"An error occurred: {str(e)}")
        raise HTTPException(status_code=500, detail=detail)


@router.post(
    "/app_and_variant_from_template/",
    operation_id="create_app_and_variant_from_template",
)
async def create_app_and_variant_from_template(
    payload: CreateAppVariant,
    request: Request,
) -> AppVariantResponse:
    """
    Create an app and variant from a template.

    Args:
        payload (CreateAppVariant): The payload containing the app and variant information.
        stoken_session (SessionContainer, optional): The session container. Defaults to Depends(verify_session()).

    Raises:
        HTTPException: If the user has reached the app limit or if an app with the same name already exists.

    Returns:
        AppVariantResponse: The output of the created app variant.
    """
    try:
        logger.debug("Start: Creating app and variant from template")

        if isCloudEE():
            # Get user and org id
            logger.debug("Step 1: Getting user and organization ID")
            user_org_workspace_data: dict = await get_user_org_and_workspace_id(
                request.state.user_id
            )

            logger.debug(
                "Step 2: Checking that workspace ID and organization ID are provided"
            )
            if payload.organization_id is None or payload.workspace_id is None:
                raise Exception(
                    "Organization ID and Workspace ID must be provided to create app from template",
                )

            logger.debug("Step 3: Checking user has permission to create app")
            has_permission = await check_rbac_permission(
                user_org_workspace_data=user_org_workspace_data,
                workspace_id=payload.workspace_id,
                organization_id=payload.organization_id,
                permission=Permission.CREATE_APPLICATION,
            )
            logger.debug(
                f"User has Permission to create app from template: {has_permission}"
            )
            if not has_permission:
                error_msg = f"You do not have permission to perform this action. Please contact your organization admin."
                logger.error(error_msg)
                return JSONResponse(
                    {"detail": error_msg},
                    status_code=403,
                )

        logger.debug(
            f"Step 4: Checking if app {payload.app_name} already exists"
            if isCloudEE()
            else f"Step 1: Checking if app {payload.app_name} already exists"
        )
        app_name = payload.app_name.lower()
        app = await db_manager.fetch_app_by_name_and_parameters(
            app_name,
            request.state.user_id,
            payload.organization_id if isCloudEE() else None,
            payload.workspace_id if isCloudEE() else None,
        )
        if app is not None:
            raise Exception(
                f"App with name {app_name} already exists",
            )

        logger.debug(
            "Step 5: Creating new app and initializing environments"
            if isCloudEE()
            else "Step 2: Creating new app and initializing environments"
        )
        if app is None:
            app = await db_manager.create_app_and_envs(
                app_name,
                request.state.user_id,
                payload.organization_id if isCloudEE() else None,
                payload.workspace_id if isCloudEE() else None,
            )

        logger.debug(
            "Step 6: Retrieve template from db"
            if isCloudEE()
            else "Step 3: Retrieve template from db"
        )
        template_db = await db_manager.get_template(payload.template_id)
        repo_name = os.environ.get("AGENTA_TEMPLATE_REPO", "agentaai/templates_v2")
        image_name = f"{repo_name}:{template_db.name}"

        logger.debug(
            "Step 7: Creating image instance and adding variant based on image"
            if isCloudEE()
            else "Step 4: Creating image instance and adding variant based on image"
        )
        app_variant_db = await app_manager.add_variant_based_on_image(
            app=app,
            variant_name="app.default",
            docker_id_or_template_uri=(
                template_db.template_uri if isCloudEE() else template_db.digest
            ),
            tags=f"{image_name}" if not isCloudEE() else None,
            base_name="app",
            config_name="default",
            is_template_image=True,
            user_uid=request.state.user_id,
        )

        logger.debug(
            "Step 8: Creating testset for app variant"
            if isCloudEE()
            else "Step 5: Creating testset for app variant"
        )
        await db_manager.add_testset_to_app_variant(
            app_id=str(app.id),
            org_id=payload.organization_id if isCloudEE() else None,
            workspace_id=payload.workspace_id if isCloudEE() else None,
            template_name=template_db.name,
            app_name=app.app_name,
            user_uid=request.state.user_id,
        )

        logger.debug(
            "Step 9: We create ready-to use evaluators"
            if isCloudEE()
            else "Step 6: We create ready-to use evaluators"
        )
        await evaluator_manager.create_ready_to_use_evaluators(app=app)

        logger.debug(
            "Step 10: Starting variant and injecting environment variables"
            if isCloudEE()
            else "Step 7: Starting variant and injecting environment variables"
        )
        if isCloudEE():
            if not os.environ["OPENAI_API_KEY"]:
                raise Exception(
                    "Unable to start app container. Please file an issue by clicking on the button below.",
                )
            envvars = {
                **(payload.env_vars or {}),
                "OPENAI_API_KEY": os.environ[
                    "OPENAI_API_KEY"
                ],  # order is important here
            }
        else:
            envvars = {} if payload.env_vars is None else payload.env_vars
        await app_manager.start_variant(app_variant_db, envvars)

        logger.debug("End: Successfully created app and variant")
        return await converters.app_variant_db_to_output(app_variant_db)

    except Exception as e:
        logger.exception(f"Error: Exception caught - {str(e)}")
        raise HTTPException(status_code=500, detail=str(e))


@router.get(
    "/{app_id}/environments/",
    response_model=List[EnvironmentOutput],
    operation_id="list_environments",
)
async def list_environments(
    app_id: str,
    request: Request,
):
    """
    Retrieve a list of environments for a given app ID.

    Args:
        app_id (str): The ID of the app to retrieve environments for.
        stoken_session (SessionContainer, optional): The session container. Defaults to Depends(verify_session()).

    Returns:
        List[EnvironmentOutput]: A list of environment objects.
    """
    logger.debug(f"Listing environments for app: {app_id}")
    try:
        if isCloudEE():
            has_permission = await check_action_access(
                user_uid=request.state.user_id,
                object_id=app_id,
                object_type="app",
                permission=Permission.VIEW_APPLICATION,
            )
            logger.debug(f"User has Permission to list environments: {has_permission}")
            if not has_permission:
                error_msg = f"You do not have access to perform this action. Please contact your organization admin."
                return JSONResponse(
                    {"detail": error_msg},
                    status_code=403,
                )

        environments_db = await db_manager.list_environments(app_id=app_id)
        logger.debug(f"environments_db: {environments_db}")
        return [
            await converters.environment_db_to_output(env) for env in environments_db
        ]
    except Exception as e:
        logger.exception(f"An error occurred: {str(e)}")
        raise HTTPException(status_code=500, detail=str(e))


@router.get(
    "/{app_id}/revisions/{environment_name}/",
    operation_id="environment_revisions",
    response_model=EnvironmentOutputExtended,
)
async def list_app_environment_revisions(
    request: Request, app_id: str, environment_name
):
    logger.debug("getting environment " + environment_name)
    user_org_data: dict = await get_user_and_org_id(request.state.user_id)
    try:
        logger.debug("check_access_to_app")
        access_app = await check_access_to_app(
            user_org_data=user_org_data, app_id=app_id
        )
        logger.debug(f"access_app: {access_app}")

        if not access_app:
            error_msg = f"You do not have access to this app: {app_id}"
            return JSONResponse(
                {"detail": error_msg},
                status_code=400,
            )

        app_environment = await db_manager.fetch_app_environment_by_name_and_appid(
            app_id, environment_name, **user_org_data
        )
        if app_environment is None:
            return JSONResponse(
                {"detail": "App environment not found"}, status_code=404
            )

        app_environment_revisions = (
            await db_manager.fetch_environment_revisions_for_environment(
                app_environment, **user_org_data
            )
        )
        if app_environment_revisions is None:
            return JSONResponse(
                {"detail": "No revisions found for app environment"}, status_code=404
            )

        return await converters.environment_db_and_revision_to_extended_output(
            app_environment, app_environment_revisions
        )
    except Exception as e:
        logger.exception(f"An error occurred: {str(e)}")
        raise HTTPException(status_code=500, detail=str(e))<|MERGE_RESOLUTION|>--- conflicted
+++ resolved
@@ -23,18 +23,12 @@
 )
 from agenta_backend.models.api.api_models import (
     App,
-<<<<<<< HEAD
-=======
     Image,
     CreateApp,
->>>>>>> 3842124f
     CreateAppOutput,
     EnvironmentOutput,
-<<<<<<< HEAD
     AddVariantFromImagePayload,
-=======
     EnvironmentOutputExtended,
->>>>>>> 3842124f
 )
 
 if isCloudEE():
@@ -637,23 +631,27 @@
     request: Request, app_id: str, environment_name
 ):
     logger.debug("getting environment " + environment_name)
-    user_org_data: dict = await get_user_and_org_id(request.state.user_id)
-    try:
-        logger.debug("check_access_to_app")
-        access_app = await check_access_to_app(
-            user_org_data=user_org_data, app_id=app_id
-        )
-        logger.debug(f"access_app: {access_app}")
-
-        if not access_app:
-            error_msg = f"You do not have access to this app: {app_id}"
-            return JSONResponse(
-                {"detail": error_msg},
-                status_code=400,
-            )
+    user_org_workspace_data: dict = await get_user_org_and_workspace_id(
+        request.state.user_id
+    )
+    try:
+        if isCloudEE():
+            has_permission = await check_action_access(
+                user_uid=request.state.user_id,
+                object_id=app_id,
+                object_type="app",
+                permission=Permission.VIEW_APPLICATION,
+            )
+            logger.debug(f"User has Permission to list environments: {has_permission}")
+            if not has_permission:
+                error_msg = f"You do not have access to perform this action. Please contact your organization admin."
+                return JSONResponse(
+                    {"detail": error_msg},
+                    status_code=403,
+                )
 
         app_environment = await db_manager.fetch_app_environment_by_name_and_appid(
-            app_id, environment_name, **user_org_data
+            app_id, environment_name, **user_org_workspace_data
         )
         if app_environment is None:
             return JSONResponse(
@@ -662,7 +660,7 @@
 
         app_environment_revisions = (
             await db_manager.fetch_environment_revisions_for_environment(
-                app_environment, **user_org_data
+                app_environment, **user_org_workspace_data
             )
         )
         if app_environment_revisions is None:
