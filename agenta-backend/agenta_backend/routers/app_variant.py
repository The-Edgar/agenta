--- conflicted
+++ resolved
@@ -276,16 +276,9 @@
     assert NotImplementedError("Not implemented yet")
 
 
-<<<<<<< HEAD
 @router.get("/list_images/", response_model=List[Image], tags=["depracated"])
 @router.get("/images/", response_model=List[Image], tags=["default"])
 async def list_images(stoken_session: SessionContainer = Depends(verify_session())):
-=======
-@router.get("/list_images/", response_model=List[Image])
-async def list_images(
-    stoken_session: SessionContainer = Depends(verify_session()),
-):
->>>>>>> f024da98
     """Lists the images from our repository
 
     Raises:
