--- conflicted
+++ resolved
@@ -12,21 +12,11 @@
     DockerEnvVars,
     CreateAppVariant,
 )
-<<<<<<< HEAD
-from agenta_backend.services.selectors import get_user_and_org_id
-=======
-
->>>>>>> 5bc8d720
+
 from agenta_backend.services import app_manager, db_manager, docker_utils
-
 from docker.errors import DockerException
 from sqlalchemy.exc import SQLAlchemyError
 from fastapi import APIRouter, Body, HTTPException, Depends
-<<<<<<< HEAD
-from supertokens_python.recipe.session import SessionContainer
-from supertokens_python.recipe.session.framework.fastapi import verify_session
-
-=======
 from agenta_backend.config import settings
 
 if settings.feature_flag in ["cloud", "ee"]:
@@ -35,7 +25,6 @@
 else:
     from agenta_backend.services.auth_helper import SessionContainer, verify_session
     from agenta_backend.services.selectors import get_user_and_org_id
->>>>>>> 5bc8d720
 
 router = APIRouter()
 logger = logging.getLogger(__name__)
