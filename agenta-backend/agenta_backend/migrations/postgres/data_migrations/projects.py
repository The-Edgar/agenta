import os
import traceback
from typing import Sequence


import click
from sqlalchemy.future import select
from sqlalchemy import create_engine
from sqlalchemy.orm import sessionmaker, Session

from agenta_backend.models.db_models import (
    ProjectDB,
    AppDB,
    AppVariantDB,
    AppVariantRevisionsDB,
    VariantBaseDB,
    DeploymentDB,
    ImageDB,
    AppEnvironmentDB,
    AppEnvironmentRevisionDB,
    EvaluationScenarioDB,
    EvaluationDB,
    EvaluatorConfigDB,
    HumanEvaluationDB,
    HumanEvaluationScenarioDB,
    TestSetDB,
)


BATCH_SIZE = 1000
MODELS = [
    AppDB,
    AppVariantDB,
    AppVariantRevisionsDB,
    VariantBaseDB,
    DeploymentDB,
    ImageDB,
    AppEnvironmentDB,
    AppEnvironmentRevisionDB,
    EvaluationScenarioDB,
    EvaluationDB,
    EvaluatorConfigDB,
    HumanEvaluationDB,
    HumanEvaluationScenarioDB,
    TestSetDB,
]


def get_default_projects(session):
    query = session.execute(select(ProjectDB).filter_by(is_default=True))
    return query.scalars().all()


def check_for_multiple_default_projects(session: Session) -> Sequence[ProjectDB]:
    default_projects = get_default_projects(session)
    if len(default_projects) > 1:
        raise ValueError(
            "Multiple default projects found. Please ensure only one exists."
        )
    return default_projects


def create_default_project():
    PROJECT_NAME = "Default Project"
    engine = create_engine(os.getenv("POSTGRES_URI"))
    sync_session = sessionmaker(engine, expire_on_commit=False)

    with sync_session() as session:
        try:
<<<<<<< HEAD
            default_projects = check_for_multiple_default_projects(session)
=======
            default_projects = get_default_projects(session)
            if len(default_projects) > 1:
                raise ValueError(
                    "Multiple default projects found. Please ensure only one exists."
                )

>>>>>>> 83654f06
            if len(default_projects) == 0:
                new_project = ProjectDB(project_name=PROJECT_NAME, is_default=True)
                session.add(new_project)
                session.commit()

        except Exception as e:
            session.rollback()
            click.echo(
                click.style(
                    f"ERROR creating default project: {traceback.format_exc()}",
                    fg="red",
                )
            )
            raise e


def remove_default_project():
    engine = create_engine(os.getenv("POSTGRES_URI"))
    sync_session = sessionmaker(engine, expire_on_commit=False)

    with sync_session() as session:
        try:
            default_projects = check_for_multiple_default_projects(session)
            if len(default_projects) == 0:
                click.echo(
                    click.style("No default project found to remove.", fg="yellow")
                )
                return

            session.delete(default_projects[0])
            session.commit()
            click.echo(click.style("Default project removed successfully.", fg="green"))

        except Exception as e:
            session.rollback()
            click.echo(click.style(f"ERROR: {traceback.format_exc()}", fg="red"))
            raise e


def add_project_id_to_db_entities():
    engine = create_engine(os.getenv("POSTGRES_URI"))
    sync_session = sessionmaker(engine, expire_on_commit=False)

    with sync_session() as session:
        try:
            default_project = check_for_multiple_default_projects(session)[0]
            for model in MODELS:
                offset = 0
                while True:
                    records = (
                        session.execute(
                            select(model)
                            .where(model.project_id == None)
                            .offset(offset)
                            .limit(BATCH_SIZE)
                        )
                        .scalars()
                        .all()
                    )
                    if not records:
                        break

                    # Update records with default project_id
                    for record in records:
                        record.project_id = default_project.id

                    session.commit()
                    offset += BATCH_SIZE

        except Exception as e:
            session.rollback()
            click.echo(
                click.style(
                    f"ERROR adding project_id to db entities: {traceback.format_exc()}",
                    fg="red",
                )
            )
            raise e


def remove_project_id_from_db_entities():
    engine = create_engine(os.getenv("POSTGRES_URI"))
    sync_session = sessionmaker(engine, expire_on_commit=False)

    with sync_session() as session:
        try:
            for model in MODELS:
                offset = 0
                while True:
                    records = (
                        session.execute(
                            select(model)
                            .where(model.project_id == None)
                            .offset(offset)
                            .limit(BATCH_SIZE)
                        )
                        .scalars()
                        .all()
                    )
                    if not records:
                        break

                    # Update records project_id column with None
                    for record in records:
                        record.project_id = None

                    session.commit()
                    offset += BATCH_SIZE

        except Exception as e:
            session.rollback()
            click.echo(
                click.style(
                    f"ERROR removing project_id to db entities: {traceback.format_exc()}",
                    fg="red",
                )
            )
            raise e<|MERGE_RESOLUTION|>--- conflicted
+++ resolved
@@ -67,16 +67,7 @@
 
     with sync_session() as session:
         try:
-<<<<<<< HEAD
             default_projects = check_for_multiple_default_projects(session)
-=======
-            default_projects = get_default_projects(session)
-            if len(default_projects) > 1:
-                raise ValueError(
-                    "Multiple default projects found. Please ensure only one exists."
-                )
-
->>>>>>> 83654f06
             if len(default_projects) == 0:
                 new_project = ProjectDB(project_name=PROJECT_NAME, is_default=True)
                 session.add(new_project)
