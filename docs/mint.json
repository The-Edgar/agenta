{
  "schema": "https://mintlify.com/schema.json",
  "name": "Agenta AI",
  "logo": {
    "dark": "/logo/dark-complete-transparent-cropped.svg",
    "light": "/logo/light-complete-transparent-cropped.svg",
    "href": "https://agenta.ai"
  },
  "favicon": "/logo/favicon.png",
  "colors": {
    "primary": "#4AA081",
    "light": "#4AA081",
    "dark": "#4AA081"
  },
  "openapi": [
    "/reference/backend_api/openapi.json"
  ],
  "modeToggle": {
    "default": "light",
    "isHidden": false
  },
  "feedback": {
    "thumbsRating": true,
    "suggestEdit": true,
    "raiseIssue": true
  },
  "topbarLinks": [
    {
      "name": "Request a demo",
      "url": "https://cal.com/mahmoud-mabrouk-ogzgey/demo"
    }
  ],
  "topbarCtaButton": {
    "name": "Start for Free",
    "url": "https://cloud.agenta.ai"
  },
  "anchors": [
    {
      "name": "Github",
      "icon": "github",
      "url": "https://github.com/agenta-ai/agenta"
    },
    {
      "name": "Book a Demo",
      "icon": "phone",
      "url": "https://cal.com/mahmoud-mabrouk-ogzgey/demo"
    }
  ],
  "tabs": [
    {
      "name": "Guides",
      "url": "guides"
    },
    {
      "name": "Reference",
      "url": "reference"
    },
    {
      "name": "Changelog",
      "url": "changelog"
    },
    {
      "name": "Roadmap",
      "url": "https://github.com/orgs/Agenta-AI/projects/13/views/1"
    }
  ],
  "navigation": [
    {
      "group": "Getting Started",
      "pages": [
        "getting_started/introduction",
        "getting_started/quick-start"
      ]
    },
    {
      "group": "Prompt Management and Engineering",
      "pages": [
<<<<<<< HEAD
        "basic_guides/creating_an_app",
        "basic_guides/prompt_engineering",
        "basic_guides/prompt_engineering_techniques",
        "basic_guides/test_sets",
        "basic_guides/automatic_evaluation",
        "basic_guides/human_evaluation",
        "basic_guides/deployment",
        "basic_guides/team_management"
=======
        {
          "group": "Setting up",
          "pages": [
            "prompt_management/creating_an_app",
            "prompt_management/custom_applications",
            "prompt_management/using_agenta_from_cli"
          ]
        },
        "prompt_management/prompt_engineering",
        "prompt_management/deployment",
        "prompt_management/integrating"
>>>>>>> 3c77fde0
      ]
    },
    {
      "group": "Evaluation",
      "pages": [
        "evaluation/test_sets",
        "evaluation/automatic_evaluation",
        "evaluation/custom_evaluator",
        "evaluation/webhook_evaluator",
        "evaluation/rag_evaluators",
        "evaluation/human_evaluation"
      ]
    },
        {
      "group": "Observability",
      "pages": [
        "observability/quickstart"
      ]
    },
    {
      "group": "Self-host agenta",
      
      "pages": [
                "self-host/host-locally",

        {
          "group": "Deploy Remotely",
          "pages": [
            "self-host/host-remotely",
            "self-host/host-on-aws",
            "self-host/host-on-gcp",
            "self-host/host-on-kubernetes"
          ]
        },
                {"group": "Migration",
      "pages":[
        "self-host/migration/migration-to-postgres",
        "self-host/migration/migration-to-mongodb"

      ]}

      ]
    },
    {
      "group": "Misc",
      "pages": [
<<<<<<< HEAD
        "developer_guides/how_does_agenta_work"
      ]
    },
    {
      "group": "Tutorials",
      "pages": [
        "developer_guides/tutorials/first-app-with-langchain",
        "developer_guides/tutorials/build-rag-application",
        "developer_guides/tutorials/deploy-mistral-model",
        "developer_guides/tutorials/first-app-with-cohere"
=======
        "misc/team_management",
        "misc/getting_support",
        {
          "group": "Contributing",
          "pages": [
            "misc/contributing/getting-started",
            "misc/contributing/development-mode",
            "misc/contributing/file-issue"
          ]
        }
>>>>>>> 3c77fde0
      ]
    },
    {
      "group": "Python SDK",
      "pages": [
        "reference/sdk/quick_start",
        {
          "group": "Core Functions",
          "pages": [
            "reference/sdk/init",
            "reference/sdk/config_object",
            "reference/sdk/config_default",
            "reference/sdk/config_pull",
            "reference/sdk/config_push",
            "reference/sdk/config_datatypes"
          ]
        }
      ]
    },
    {
      "group": "Command Line",
      "pages": [
        "reference/cli/install",
        "reference/cli/quick-usage",
        {
          "group": "Core commands",
          "pages": [
            "reference/cli/init",
            "reference/cli/variant_serve",
            "reference/cli/variant_list",
            "reference/cli/variant_remove"
          ]
        }
      ]
    },
    {
      "group": "API Reference",
      "pages": [
        {
          "group": "Endpoints",
          "pages": [
            {
              "group": "Observability",
              "pages": [
                "reference/backend_api/observability/get-dashboard-data",
                "reference/backend_api/observability/create-traces",
                "reference/backend_api/observability/get-traces",
                "reference/backend_api/observability/delete-traces",
                "reference/backend_api/observability/get-trace-detail",
                "reference/backend_api/observability/get-spans-of-trace",
                "reference/backend_api/observability/delete-spans-of-trace",
                "reference/backend_api/observability/get-span-of-trace"
              ]
            },
            "reference/backend_api/list-api-keys",
            "reference/backend_api/create-api-key",
            "reference/backend_api/delete-api-key",
            "reference/backend_api/validate-api-key",
            "reference/backend_api/list-organizations",
            "reference/backend_api/create-organization",
            "reference/backend_api/get-user-organization",
            "reference/backend_api/fetch-organization-details",
            "reference/backend_api/update-organization",
            "reference/backend_api/invite-user-to-workspace",
            "reference/backend_api/resend-workspace-invitation",
            "reference/backend_api/accept-workspace-invitation",
            "reference/backend_api/create-workspace",
            "reference/backend_api/update-workspace",
            "reference/backend_api/get-all-workspace-roles",
            "reference/backend_api/get-all-workspace-permissions",
            "reference/backend_api/assign-role-to-user",
            "reference/backend_api/unassign-role-from-user",
            "reference/backend_api/remove-user-from-workspace",
            "reference/backend_api/health-check",
            "reference/backend_api/user-profile",
            {
              "group": "Apps",
              "pages": [
                "reference/backend_api/apps/list-app-variants",
                "reference/backend_api/apps/get-variant-by-env",
                "reference/backend_api/apps/list-apps",
                "reference/backend_api/apps/create-app",
                "reference/backend_api/apps/add-variant-from-image",
                "reference/backend_api/apps/remove-app",
                "reference/backend_api/apps/create-app-and-variant-from-template",
                "reference/backend_api/apps/list-environments",
                "reference/backend_api/apps/list-app-environment-revisions"
              ]
            },
            {
              "group": "Variants",
              "pages": [
                "reference/backend_api/variants/add-variant-from-base-and-config",
                "reference/backend_api/variants/get-variant",
                "reference/backend_api/variants/start-variant",
                "reference/backend_api/variants/remove-variant",
                "reference/backend_api/variants/update-variant-parameters",
                "reference/backend_api/variants/update-variant-image",
                "reference/backend_api/variants/retrieve-variant-logs",
                "reference/backend_api/variants/get-variant-revisions",
                "reference/backend_api/variants/get-variant-revision"
              ]
            },
            {
              "group": "Evaluations",
              "pages": [
                "reference/backend_api/evaluations/fetch-evaluation-ids",
                "reference/backend_api/evaluations/fetch-list-evaluations",
                "reference/backend_api/evaluations/create-evaluation",
                "reference/backend_api/evaluations/delete-evaluations",
                "reference/backend_api/evaluations/fetch-evaluation-status",
                "reference/backend_api/evaluations/fetch-evaluation-results",
                "reference/backend_api/evaluations/fetch-evaluation-scenarios",
                "reference/backend_api/evaluations/fetch-evaluation",
                "reference/backend_api/evaluations/webhook-example-fake",
                "reference/backend_api/evaluations/fetch-evaluation-scenarios-1"
              ]
            },
            {
              "group": "Human-Evaluations",
              "pages": [
                "reference/backend_api/human-evaluations/fetch-list-human-evaluations",
                "reference/backend_api/human-evaluations/create-evaluation",
                "reference/backend_api/human-evaluations/delete-evaluations",
                "reference/backend_api/human-evaluations/fetch-human-evaluation",
                "reference/backend_api/human-evaluations/update-human-evaluation",
                "reference/backend_api/human-evaluations/fetch-evaluation-scenarios",
                "reference/backend_api/human-evaluations/update-evaluation-scenario-router",
                "reference/backend_api/human-evaluations/get-evaluation-scenario-score-router",
                "reference/backend_api/human-evaluations/update-evaluation-scenario-score-router",
                "reference/backend_api/human-evaluations/fetch-results"
              ]
            },
            {
              "group": "Evaluators",
              "pages": [
                "reference/backend_api/evaluators/get-evaluators-endpoint",
                "reference/backend_api/evaluators/get-evaluator-configs",
                "reference/backend_api/evaluators/create-new-evaluator-config",
                "reference/backend_api/evaluators/get-evaluator-config",
                "reference/backend_api/evaluators/update-evaluator-config",
                "reference/backend_api/evaluators/delete-evaluator-config"
              ]
            },
            {
              "group": "Testsets",
              "pages": [
                "reference/backend_api/testsets/upload-file",
                "reference/backend_api/testsets/import-testset",
                "reference/backend_api/testsets/create-testset",
                "reference/backend_api/testsets/get-single-testset",
                "reference/backend_api/testsets/update-testset",
                "reference/backend_api/testsets/get-testsets",
                "reference/backend_api/testsets/delete-testsets"
              ]
            },
            {
              "group": "Containers",
              "pages": [
                "reference/backend_api/containers/build-image",
                "reference/backend_api/containers/restart-docker-container",
                "reference/backend_api/containers/container-templates",
                "reference/backend_api/containers/construct-app-container-url"
              ]
            },
            {
              "group": "Environments",
              "pages": [
                "reference/backend_api/environments/deploy-to-environment"
              ]
            },
            {
              "group": "Bases",
              "pages": [
                "reference/backend_api/bases/list-bases"
              ]
            },
            {
              "group": "Configs",
              "pages": [
                "reference/backend_api/configs/get-config",
                "reference/backend_api/configs/save-config",
                "reference/backend_api/configs/get-config-deployment-revision",
                "reference/backend_api/configs/revert-deployment-revision"
              ]
            }
          ]
        }
      ]
    },
    {
      "group": "Changelog",
      "pages": [
        "changelog/main"
      ]
    },
    {
      "group": "Introduction",
      "pages": [
        "guides/how_does_agenta_work"
      ]
    },
    {
      "group": "Guides",
      "pages": [
        "guides/list_templates",
        "guides/tutorials/first-app-with-langchain",
        "guides/tutorials/build-rag-application",
        "guides/tutorials/deploy-mistral-model",
        "guides/extract_job_information"
      ]
    },
        {
      "group": "Cookbooks",
      "pages": [
        "guides/evaluation_from_sdk"
      ]
    }

  ],
  "api": {
    "baseUrl": "http://localhost/api"
  },
  "footerSocials": {
    "twitter": "https://twitter.com/agenta_ai",
    "github": "https://github.com/agenta-ai"
  },
  "integrations": {
    "intercom": "t228v7ci"
  },
  "analytics": {
    "posthog": {
      "apiKey": "phc_CwyyDlHGNnRFptVWhTe0HOeKnq1jeOZNk9hduYiOClp"
    },
    "hotjar": {
      "hjid": "3547614",
      "hjsv": "6"
    },
    "ga4": {
      "measurementId": "G-LTF78FZS33"
    }
  }
}<|MERGE_RESOLUTION|>--- conflicted
+++ resolved
@@ -75,7 +75,6 @@
     {
       "group": "Prompt Management and Engineering",
       "pages": [
-<<<<<<< HEAD
         "basic_guides/creating_an_app",
         "basic_guides/prompt_engineering",
         "basic_guides/prompt_engineering_techniques",
@@ -84,7 +83,6 @@
         "basic_guides/human_evaluation",
         "basic_guides/deployment",
         "basic_guides/team_management"
-=======
         {
           "group": "Setting up",
           "pages": [
@@ -96,7 +94,6 @@
         "prompt_management/prompt_engineering",
         "prompt_management/deployment",
         "prompt_management/integrating"
->>>>>>> 3c77fde0
       ]
     },
     {
@@ -143,7 +140,6 @@
     {
       "group": "Misc",
       "pages": [
-<<<<<<< HEAD
         "developer_guides/how_does_agenta_work"
       ]
     },
@@ -153,8 +149,6 @@
         "developer_guides/tutorials/first-app-with-langchain",
         "developer_guides/tutorials/build-rag-application",
         "developer_guides/tutorials/deploy-mistral-model",
-        "developer_guides/tutorials/first-app-with-cohere"
-=======
         "misc/team_management",
         "misc/getting_support",
         {
@@ -165,7 +159,6 @@
             "misc/contributing/file-issue"
           ]
         }
->>>>>>> 3c77fde0
       ]
     },
     {
