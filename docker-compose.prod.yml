--- conflicted
+++ resolved
@@ -11,11 +11,10 @@
             - agenta-network
         restart: always
 
-<<<<<<< HEAD
   backend:
     build: ./agenta-backend
     environment:
-      - MONGODB_URI=mongodb://username:password@mongo:27017
+      - POSTGRES_URI=postgresql+asyncpg://username:password@postgres:5432/agenta_oss
       - REDIS_URL=redis://redis:6379/0
       - ALLOW_ORIGINS=${ALLOW_ORIGINS}
       - ENVIRONMENT=production
@@ -59,59 +58,9 @@
     env_file:
       - .env
     depends_on:
-      mongo:
-        condition: service_healthy
+        postgres:
+            condition: service_healthy
     restart: always
-=======
-    backend:
-        build: ./agenta-backend
-        environment:
-            - REDIS_URL=redis://redis:6379/0
-            - ALLOW_ORIGINS=${ALLOW_ORIGINS}
-            - ENVIRONMENT=production
-            - FEATURE_FLAG=oss
-            - AGENTA_TEMPLATE_REPO=agentaai/templates_v2
-            - CELERY_BROKER_URL=amqp://guest@rabbitmq//
-            - CELERY_RESULT_BACKEND=redis://redis:6379/0
-            - TEMPLATES_BASE_URL=https://llm-app-json.s3.eu-central-1.amazonaws.com
-            - REGISTRY_REPO_NAME=agentaai
-            - DOCKER_HUB_URL=https://hub.docker.com/v2/repositories
-        volumes:
-            - ./agenta-backend/agenta_backend:/app/agenta_backend
-            - ./agenta-backend/tests:/app/tests
-            - /var/run/docker.sock:/var/run/docker.sock
-            - ./agenta-backend/db:/db
-        labels:
-            - "traefik.http.routers.backend.rule=Host(`${BARE_DOMAIN_NAME}`) && PathPrefix(`/api/`)"
-            - "traefik.http.routers.backend.entrypoints=web"
-            - "traefik.http.middlewares.backend-strip.stripprefix.prefixes=/api"
-            - "traefik.http.middlewares.backend-strip.stripprefix.forceslash=true"
-            - "traefik.http.routers.backend.middlewares=backend-strip"
-            - "traefik.http.services.backend.loadbalancer.server.port=8000"
-            - "traefik.http.routers.backend.service=backend"
-        networks:
-            - agenta-network
-        extra_hosts:
-            - "host.docker.internal:host-gateway"
-        command:
-            [
-                "uvicorn",
-                "agenta_backend.main:app",
-                "--host",
-                "0.0.0.0",
-                "--port",
-                "8000",
-                "--reload",
-                "--root-path",
-                "/api",
-            ]
-        env_file:
-            - .env
-        depends_on:
-            postgres:
-                condition: service_healthy
-        restart: always
->>>>>>> c446009e
 
     agenta-web:
         build:
